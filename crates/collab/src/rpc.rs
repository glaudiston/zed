mod connection_pool;

use crate::api::billing::find_or_create_billing_customer;
use crate::api::{CloudflareIpCountryHeader, SystemIdHeader};
use crate::db::billing_subscription::SubscriptionKind;
use crate::llm::db::LlmDatabase;
use crate::llm::{AGENT_EXTENDED_TRIAL_FEATURE_FLAG, LlmTokenClaims};
use crate::{
    AppState, Error, Result, auth,
    db::{
        self, BufferId, Capability, Channel, ChannelId, ChannelRole, ChannelsForUser,
        CreatedChannelMessage, Database, InviteMemberResult, MembershipUpdated, MessageId,
        NotificationId, Project, ProjectId, RejoinedProject, RemoveChannelMemberResult, ReplicaId,
        RespondToChannelInvite, RoomId, ServerId, UpdatedChannelMessage, User, UserId,
    },
    executor::Executor,
};
use anyhow::{Context as _, anyhow, bail};
use async_tungstenite::tungstenite::{
    Message as TungsteniteMessage, protocol::CloseFrame as TungsteniteCloseFrame,
};
use axum::{
    Extension, Router, TypedHeader,
    body::Body,
    extract::{
        ConnectInfo, WebSocketUpgrade,
        ws::{CloseFrame as AxumCloseFrame, Message as AxumMessage},
    },
    headers::{Header, HeaderName},
    http::StatusCode,
    middleware,
    response::IntoResponse,
    routing::get,
};
use chrono::Utc;
use collections::{HashMap, HashSet};
pub use connection_pool::{ConnectionPool, ZedVersion};
use core::fmt::{self, Debug, Formatter};
use reqwest_client::ReqwestClient;
use rpc::proto::split_repository_update;
use supermaven_api::{CreateExternalUserRequest, SupermavenAdminApi};

use futures::{
    FutureExt, SinkExt, StreamExt, TryStreamExt, channel::oneshot, future::BoxFuture,
    stream::FuturesUnordered,
};
use prometheus::{IntGauge, register_int_gauge};
use rpc::{
    Connection, ConnectionId, ErrorCode, ErrorCodeExt, ErrorExt, Peer, Receipt, TypedEnvelope,
    proto::{
        self, Ack, AnyTypedEnvelope, EntityMessage, EnvelopedMessage, LiveKitConnectionInfo,
        RequestMessage, ShareProject, UpdateChannelBufferCollaborators,
    },
};
use semantic_version::SemanticVersion;
use serde::{Serialize, Serializer};
use std::{
    any::TypeId,
    future::Future,
    marker::PhantomData,
    mem,
    net::SocketAddr,
    ops::{Deref, DerefMut},
    rc::Rc,
    sync::{
        Arc, OnceLock,
        atomic::{AtomicBool, Ordering::SeqCst},
    },
    time::{Duration, Instant},
};
use time::OffsetDateTime;
use tokio::sync::{Semaphore, watch};
use tower::ServiceBuilder;
use tracing::{
    Instrument,
    field::{self},
    info_span, instrument,
};

pub const RECONNECT_TIMEOUT: Duration = Duration::from_secs(30);

// kubernetes gives terminated pods 10s to shutdown gracefully. After they're gone, we can clean up old resources.
pub const CLEANUP_TIMEOUT: Duration = Duration::from_secs(15);

const MESSAGE_COUNT_PER_PAGE: usize = 100;
const MAX_MESSAGE_LEN: usize = 1024;
const NOTIFICATION_COUNT_PER_PAGE: usize = 50;

type MessageHandler =
    Box<dyn Send + Sync + Fn(Box<dyn AnyTypedEnvelope>, Session) -> BoxFuture<'static, ()>>;

struct Response<R> {
    peer: Arc<Peer>,
    receipt: Receipt<R>,
    responded: Arc<AtomicBool>,
}

impl<R: RequestMessage> Response<R> {
    fn send(self, payload: R::Response) -> Result<()> {
        self.responded.store(true, SeqCst);
        self.peer.respond(self.receipt, payload)?;
        Ok(())
    }
}

#[derive(Clone, Debug)]
pub enum Principal {
    User(User),
    Impersonated { user: User, admin: User },
}

impl Principal {
    fn update_span(&self, span: &tracing::Span) {
        match &self {
            Principal::User(user) => {
                span.record("user_id", user.id.0);
                span.record("login", &user.github_login);
            }
            Principal::Impersonated { user, admin } => {
                span.record("user_id", user.id.0);
                span.record("login", &user.github_login);
                span.record("impersonator", &admin.github_login);
            }
        }
    }
}

#[derive(Clone)]
struct Session {
    principal: Principal,
    connection_id: ConnectionId,
    db: Arc<tokio::sync::Mutex<DbHandle>>,
    peer: Arc<Peer>,
    connection_pool: Arc<parking_lot::Mutex<ConnectionPool>>,
    app_state: Arc<AppState>,
    supermaven_client: Option<Arc<SupermavenAdminApi>>,
    /// The GeoIP country code for the user.
    #[allow(unused)]
    geoip_country_code: Option<String>,
    system_id: Option<String>,
    _executor: Executor,
}

impl Session {
    async fn db(&self) -> tokio::sync::MutexGuard<DbHandle> {
        #[cfg(test)]
        tokio::task::yield_now().await;
        let guard = self.db.lock().await;
        #[cfg(test)]
        tokio::task::yield_now().await;
        guard
    }

    async fn connection_pool(&self) -> ConnectionPoolGuard<'_> {
        #[cfg(test)]
        tokio::task::yield_now().await;
        let guard = self.connection_pool.lock();
        ConnectionPoolGuard {
            guard,
            _not_send: PhantomData,
        }
    }

    fn is_staff(&self) -> bool {
        match &self.principal {
            Principal::User(user) => user.admin,
            Principal::Impersonated { .. } => true,
        }
    }

    fn user_id(&self) -> UserId {
        match &self.principal {
            Principal::User(user) => user.id,
            Principal::Impersonated { user, .. } => user.id,
        }
    }

    pub fn email(&self) -> Option<String> {
        match &self.principal {
            Principal::User(user) => user.email_address.clone(),
            Principal::Impersonated { user, .. } => user.email_address.clone(),
        }
    }
}

impl Debug for Session {
    fn fmt(&self, f: &mut Formatter<'_>) -> fmt::Result {
        let mut result = f.debug_struct("Session");
        match &self.principal {
            Principal::User(user) => {
                result.field("user", &user.github_login);
            }
            Principal::Impersonated { user, admin } => {
                result.field("user", &user.github_login);
                result.field("impersonator", &admin.github_login);
            }
        }
        result.field("connection_id", &self.connection_id).finish()
    }
}

struct DbHandle(Arc<Database>);

impl Deref for DbHandle {
    type Target = Database;

    fn deref(&self) -> &Self::Target {
        self.0.as_ref()
    }
}

pub struct Server {
    id: parking_lot::Mutex<ServerId>,
    peer: Arc<Peer>,
    pub(crate) connection_pool: Arc<parking_lot::Mutex<ConnectionPool>>,
    app_state: Arc<AppState>,
    handlers: HashMap<TypeId, MessageHandler>,
    teardown: watch::Sender<bool>,
}

pub(crate) struct ConnectionPoolGuard<'a> {
    guard: parking_lot::MutexGuard<'a, ConnectionPool>,
    _not_send: PhantomData<Rc<()>>,
}

#[derive(Serialize)]
pub struct ServerSnapshot<'a> {
    peer: &'a Peer,
    #[serde(serialize_with = "serialize_deref")]
    connection_pool: ConnectionPoolGuard<'a>,
}

pub fn serialize_deref<S, T, U>(value: &T, serializer: S) -> Result<S::Ok, S::Error>
where
    S: Serializer,
    T: Deref<Target = U>,
    U: Serialize,
{
    Serialize::serialize(value.deref(), serializer)
}

impl Server {
    pub fn new(id: ServerId, app_state: Arc<AppState>) -> Arc<Self> {
        let mut server = Self {
            id: parking_lot::Mutex::new(id),
            peer: Peer::new(id.0 as u32),
            app_state: app_state.clone(),
            connection_pool: Default::default(),
            handlers: Default::default(),
            teardown: watch::channel(false).0,
        };

        server
            .add_request_handler(ping)
            .add_request_handler(create_room)
            .add_request_handler(join_room)
            .add_request_handler(rejoin_room)
            .add_request_handler(leave_room)
            .add_request_handler(set_room_participant_role)
            .add_request_handler(call)
            .add_request_handler(cancel_call)
            .add_message_handler(decline_call)
            .add_request_handler(update_participant_location)
            .add_request_handler(share_project)
            .add_message_handler(unshare_project)
            .add_request_handler(join_project)
            .add_message_handler(leave_project)
            .add_request_handler(update_project)
            .add_request_handler(update_worktree)
            .add_request_handler(update_repository)
            .add_request_handler(remove_repository)
            .add_message_handler(start_language_server)
            .add_message_handler(update_language_server)
            .add_message_handler(update_diagnostic_summary)
            .add_message_handler(update_worktree_settings)
            .add_request_handler(forward_read_only_project_request::<proto::GetHover>)
            .add_request_handler(forward_read_only_project_request::<proto::GetDefinition>)
            .add_request_handler(forward_read_only_project_request::<proto::GetTypeDefinition>)
            .add_request_handler(forward_read_only_project_request::<proto::GetReferences>)
            .add_request_handler(forward_find_search_candidates_request)
            .add_request_handler(forward_read_only_project_request::<proto::GetDocumentHighlights>)
            .add_request_handler(forward_read_only_project_request::<proto::GetDocumentSymbols>)
            .add_request_handler(forward_read_only_project_request::<proto::GetProjectSymbols>)
            .add_request_handler(forward_read_only_project_request::<proto::OpenBufferForSymbol>)
            .add_request_handler(forward_read_only_project_request::<proto::OpenBufferById>)
            .add_request_handler(forward_read_only_project_request::<proto::SynchronizeBuffers>)
            .add_request_handler(forward_read_only_project_request::<proto::InlayHints>)
            .add_request_handler(forward_read_only_project_request::<proto::ResolveInlayHint>)
            .add_request_handler(forward_mutating_project_request::<proto::GetCodeLens>)
            .add_request_handler(forward_read_only_project_request::<proto::OpenBufferByPath>)
            .add_request_handler(forward_read_only_project_request::<proto::GitGetBranches>)
            .add_request_handler(forward_read_only_project_request::<proto::OpenUnstagedDiff>)
            .add_request_handler(forward_read_only_project_request::<proto::OpenUncommittedDiff>)
            .add_request_handler(forward_read_only_project_request::<proto::LspExtExpandMacro>)
            .add_request_handler(forward_read_only_project_request::<proto::LspExtOpenDocs>)
            .add_request_handler(forward_mutating_project_request::<proto::LspExtRunnables>)
            .add_request_handler(
                forward_read_only_project_request::<proto::LspExtSwitchSourceHeader>,
            )
            .add_request_handler(forward_read_only_project_request::<proto::LspExtGoToParentModule>)
            .add_request_handler(forward_read_only_project_request::<proto::LspExtCancelFlycheck>)
            .add_request_handler(forward_read_only_project_request::<proto::LspExtRunFlycheck>)
            .add_request_handler(forward_read_only_project_request::<proto::LspExtClearFlycheck>)
            .add_request_handler(
                forward_read_only_project_request::<proto::LanguageServerIdForName>,
            )
            .add_request_handler(
                forward_mutating_project_request::<proto::RegisterBufferWithLanguageServers>,
            )
            .add_request_handler(forward_mutating_project_request::<proto::UpdateGitBranch>)
            .add_request_handler(forward_mutating_project_request::<proto::GetCompletions>)
            .add_request_handler(
                forward_mutating_project_request::<proto::ApplyCompletionAdditionalEdits>,
            )
            .add_request_handler(forward_mutating_project_request::<proto::OpenNewBuffer>)
            .add_request_handler(
                forward_mutating_project_request::<proto::ResolveCompletionDocumentation>,
            )
            .add_request_handler(forward_mutating_project_request::<proto::GetCodeActions>)
            .add_request_handler(forward_mutating_project_request::<proto::ApplyCodeAction>)
            .add_request_handler(forward_mutating_project_request::<proto::PrepareRename>)
            .add_request_handler(forward_mutating_project_request::<proto::PerformRename>)
            .add_request_handler(forward_mutating_project_request::<proto::ReloadBuffers>)
            .add_request_handler(forward_mutating_project_request::<proto::ApplyCodeActionKind>)
            .add_request_handler(forward_mutating_project_request::<proto::FormatBuffers>)
            .add_request_handler(forward_mutating_project_request::<proto::CreateProjectEntry>)
            .add_request_handler(forward_mutating_project_request::<proto::RenameProjectEntry>)
            .add_request_handler(forward_mutating_project_request::<proto::CopyProjectEntry>)
            .add_request_handler(forward_mutating_project_request::<proto::DeleteProjectEntry>)
            .add_request_handler(forward_mutating_project_request::<proto::ExpandProjectEntry>)
            .add_request_handler(
                forward_mutating_project_request::<proto::ExpandAllForProjectEntry>,
            )
            .add_request_handler(forward_mutating_project_request::<proto::OnTypeFormatting>)
            .add_request_handler(forward_mutating_project_request::<proto::SaveBuffer>)
            .add_request_handler(forward_mutating_project_request::<proto::BlameBuffer>)
            .add_request_handler(forward_mutating_project_request::<proto::MultiLspQuery>)
            .add_request_handler(forward_mutating_project_request::<proto::RestartLanguageServers>)
            .add_request_handler(forward_mutating_project_request::<proto::StopLanguageServers>)
            .add_request_handler(forward_mutating_project_request::<proto::LinkedEditingRange>)
            .add_message_handler(create_buffer_for_peer)
            .add_request_handler(update_buffer)
            .add_message_handler(broadcast_project_message_from_host::<proto::RefreshInlayHints>)
            .add_message_handler(broadcast_project_message_from_host::<proto::RefreshCodeLens>)
            .add_message_handler(broadcast_project_message_from_host::<proto::UpdateBufferFile>)
            .add_message_handler(broadcast_project_message_from_host::<proto::BufferReloaded>)
            .add_message_handler(broadcast_project_message_from_host::<proto::BufferSaved>)
            .add_message_handler(broadcast_project_message_from_host::<proto::UpdateDiffBases>)
            .add_request_handler(get_users)
            .add_request_handler(fuzzy_search_users)
            .add_request_handler(request_contact)
            .add_request_handler(remove_contact)
            .add_request_handler(respond_to_contact_request)
            .add_message_handler(subscribe_to_channels)
            .add_request_handler(create_channel)
            .add_request_handler(delete_channel)
            .add_request_handler(invite_channel_member)
            .add_request_handler(remove_channel_member)
            .add_request_handler(set_channel_member_role)
            .add_request_handler(set_channel_visibility)
            .add_request_handler(rename_channel)
            .add_request_handler(join_channel_buffer)
            .add_request_handler(leave_channel_buffer)
            .add_message_handler(update_channel_buffer)
            .add_request_handler(rejoin_channel_buffers)
            .add_request_handler(get_channel_members)
            .add_request_handler(respond_to_channel_invite)
            .add_request_handler(join_channel)
            .add_request_handler(join_channel_chat)
            .add_message_handler(leave_channel_chat)
            .add_request_handler(send_channel_message)
            .add_request_handler(remove_channel_message)
            .add_request_handler(update_channel_message)
            .add_request_handler(get_channel_messages)
            .add_request_handler(get_channel_messages_by_id)
            .add_request_handler(get_notifications)
            .add_request_handler(mark_notification_as_read)
            .add_request_handler(move_channel)
            .add_request_handler(follow)
            .add_message_handler(unfollow)
            .add_message_handler(update_followers)
            .add_request_handler(get_private_user_info)
            .add_request_handler(get_llm_api_token)
            .add_request_handler(accept_terms_of_service)
            .add_message_handler(acknowledge_channel_message)
            .add_message_handler(acknowledge_buffer_version)
            .add_request_handler(get_supermaven_api_key)
            .add_request_handler(forward_mutating_project_request::<proto::OpenContext>)
            .add_request_handler(forward_mutating_project_request::<proto::CreateContext>)
            .add_request_handler(forward_mutating_project_request::<proto::SynchronizeContexts>)
            .add_request_handler(forward_mutating_project_request::<proto::Stage>)
            .add_request_handler(forward_mutating_project_request::<proto::Unstage>)
            .add_request_handler(forward_mutating_project_request::<proto::Commit>)
            .add_request_handler(forward_mutating_project_request::<proto::GitInit>)
            .add_request_handler(forward_read_only_project_request::<proto::GetRemotes>)
            .add_request_handler(forward_read_only_project_request::<proto::GitShow>)
            .add_request_handler(forward_read_only_project_request::<proto::LoadCommitDiff>)
            .add_request_handler(forward_read_only_project_request::<proto::GitReset>)
            .add_request_handler(forward_read_only_project_request::<proto::GitCheckoutFiles>)
            .add_request_handler(forward_mutating_project_request::<proto::SetIndexText>)
            .add_request_handler(forward_mutating_project_request::<proto::ToggleBreakpoint>)
            .add_message_handler(broadcast_project_message_from_host::<proto::BreakpointsForFile>)
            .add_request_handler(forward_mutating_project_request::<proto::OpenCommitMessageBuffer>)
            .add_request_handler(forward_mutating_project_request::<proto::GitDiff>)
            .add_request_handler(forward_mutating_project_request::<proto::GitCreateBranch>)
            .add_request_handler(forward_mutating_project_request::<proto::GitChangeBranch>)
            .add_request_handler(forward_mutating_project_request::<proto::CheckForPushedCommits>)
            .add_message_handler(broadcast_project_message_from_host::<proto::AdvertiseContexts>)
            .add_message_handler(update_context);

        Arc::new(server)
    }

    pub async fn start(&self) -> Result<()> {
        let server_id = *self.id.lock();
        let app_state = self.app_state.clone();
        let peer = self.peer.clone();
        let timeout = self.app_state.executor.sleep(CLEANUP_TIMEOUT);
        let pool = self.connection_pool.clone();
        let livekit_client = self.app_state.livekit_client.clone();

        let span = info_span!("start server");
        self.app_state.executor.spawn_detached(
            async move {
                tracing::info!("waiting for cleanup timeout");
                timeout.await;
                tracing::info!("cleanup timeout expired, retrieving stale rooms");
                if let Some((room_ids, channel_ids)) = app_state
                    .db
                    .stale_server_resource_ids(&app_state.config.zed_environment, server_id)
                    .await
                    .trace_err()
                {
                    tracing::info!(stale_room_count = room_ids.len(), "retrieved stale rooms");
                    tracing::info!(
                        stale_channel_buffer_count = channel_ids.len(),
                        "retrieved stale channel buffers"
                    );

                    for channel_id in channel_ids {
                        if let Some(refreshed_channel_buffer) = app_state
                            .db
                            .clear_stale_channel_buffer_collaborators(channel_id, server_id)
                            .await
                            .trace_err()
                        {
                            for connection_id in refreshed_channel_buffer.connection_ids {
                                peer.send(
                                    connection_id,
                                    proto::UpdateChannelBufferCollaborators {
                                        channel_id: channel_id.to_proto(),
                                        collaborators: refreshed_channel_buffer
                                            .collaborators
                                            .clone(),
                                    },
                                )
                                .trace_err();
                            }
                        }
                    }

                    for room_id in room_ids {
                        let mut contacts_to_update = HashSet::default();
                        let mut canceled_calls_to_user_ids = Vec::new();
                        let mut livekit_room = String::new();
                        let mut delete_livekit_room = false;

                        if let Some(mut refreshed_room) = app_state
                            .db
                            .clear_stale_room_participants(room_id, server_id)
                            .await
                            .trace_err()
                        {
                            tracing::info!(
                                room_id = room_id.0,
                                new_participant_count = refreshed_room.room.participants.len(),
                                "refreshed room"
                            );
                            room_updated(&refreshed_room.room, &peer);
                            if let Some(channel) = refreshed_room.channel.as_ref() {
                                channel_updated(channel, &refreshed_room.room, &peer, &pool.lock());
                            }
                            contacts_to_update
                                .extend(refreshed_room.stale_participant_user_ids.iter().copied());
                            contacts_to_update
                                .extend(refreshed_room.canceled_calls_to_user_ids.iter().copied());
                            canceled_calls_to_user_ids =
                                mem::take(&mut refreshed_room.canceled_calls_to_user_ids);
                            livekit_room = mem::take(&mut refreshed_room.room.livekit_room);
                            delete_livekit_room = refreshed_room.room.participants.is_empty();
                        }

                        {
                            let pool = pool.lock();
                            for canceled_user_id in canceled_calls_to_user_ids {
                                for connection_id in pool.user_connection_ids(canceled_user_id) {
                                    peer.send(
                                        connection_id,
                                        proto::CallCanceled {
                                            room_id: room_id.to_proto(),
                                        },
                                    )
                                    .trace_err();
                                }
                            }
                        }

                        for user_id in contacts_to_update {
                            let busy = app_state.db.is_user_busy(user_id).await.trace_err();
                            let contacts = app_state.db.get_contacts(user_id).await.trace_err();
                            if let Some((busy, contacts)) = busy.zip(contacts) {
                                let pool = pool.lock();
                                let updated_contact = contact_for_user(user_id, busy, &pool);
                                for contact in contacts {
                                    if let db::Contact::Accepted {
                                        user_id: contact_user_id,
                                        ..
                                    } = contact
                                    {
                                        for contact_conn_id in
                                            pool.user_connection_ids(contact_user_id)
                                        {
                                            peer.send(
                                                contact_conn_id,
                                                proto::UpdateContacts {
                                                    contacts: vec![updated_contact.clone()],
                                                    remove_contacts: Default::default(),
                                                    incoming_requests: Default::default(),
                                                    remove_incoming_requests: Default::default(),
                                                    outgoing_requests: Default::default(),
                                                    remove_outgoing_requests: Default::default(),
                                                },
                                            )
                                            .trace_err();
                                        }
                                    }
                                }
                            }
                        }

                        if let Some(live_kit) = livekit_client.as_ref() {
                            if delete_livekit_room {
                                live_kit.delete_room(livekit_room).await.trace_err();
                            }
                        }
                    }
                }

                app_state
                    .db
                    .delete_stale_servers(&app_state.config.zed_environment, server_id)
                    .await
                    .trace_err();
            }
            .instrument(span),
        );
        Ok(())
    }

    pub fn teardown(&self) {
        self.peer.teardown();
        self.connection_pool.lock().reset();
        let _ = self.teardown.send(true);
    }

    #[cfg(test)]
    pub fn reset(&self, id: ServerId) {
        self.teardown();
        *self.id.lock() = id;
        self.peer.reset(id.0 as u32);
        let _ = self.teardown.send(false);
    }

    #[cfg(test)]
    pub fn id(&self) -> ServerId {
        *self.id.lock()
    }

    fn add_handler<F, Fut, M>(&mut self, handler: F) -> &mut Self
    where
        F: 'static + Send + Sync + Fn(TypedEnvelope<M>, Session) -> Fut,
        Fut: 'static + Send + Future<Output = Result<()>>,
        M: EnvelopedMessage,
    {
        let prev_handler = self.handlers.insert(
            TypeId::of::<M>(),
            Box::new(move |envelope, session| {
                let envelope = envelope.into_any().downcast::<TypedEnvelope<M>>().unwrap();
                let received_at = envelope.received_at;
                tracing::info!("message received");
                let start_time = Instant::now();
                let future = (handler)(*envelope, session);
                async move {
                    let result = future.await;
                    let total_duration_ms = received_at.elapsed().as_micros() as f64 / 1000.0;
                    let processing_duration_ms = start_time.elapsed().as_micros() as f64 / 1000.0;
                    let queue_duration_ms = total_duration_ms - processing_duration_ms;
                    let payload_type = M::NAME;

                    match result {
                        Err(error) => {
                            tracing::error!(
                                ?error,
                                total_duration_ms,
                                processing_duration_ms,
                                queue_duration_ms,
                                payload_type,
                                "error handling message"
                            )
                        }
                        Ok(()) => tracing::info!(
                            total_duration_ms,
                            processing_duration_ms,
                            queue_duration_ms,
                            "finished handling message"
                        ),
                    }
                }
                .boxed()
            }),
        );
        if prev_handler.is_some() {
            panic!("registered a handler for the same message twice");
        }
        self
    }

    fn add_message_handler<F, Fut, M>(&mut self, handler: F) -> &mut Self
    where
        F: 'static + Send + Sync + Fn(M, Session) -> Fut,
        Fut: 'static + Send + Future<Output = Result<()>>,
        M: EnvelopedMessage,
    {
        self.add_handler(move |envelope, session| handler(envelope.payload, session));
        self
    }

    fn add_request_handler<F, Fut, M>(&mut self, handler: F) -> &mut Self
    where
        F: 'static + Send + Sync + Fn(M, Response<M>, Session) -> Fut,
        Fut: Send + Future<Output = Result<()>>,
        M: RequestMessage,
    {
        let handler = Arc::new(handler);
        self.add_handler(move |envelope, session| {
            let receipt = envelope.receipt();
            let handler = handler.clone();
            async move {
                let peer = session.peer.clone();
                let responded = Arc::new(AtomicBool::default());
                let response = Response {
                    peer: peer.clone(),
                    responded: responded.clone(),
                    receipt,
                };
                match (handler)(envelope.payload, response, session).await {
                    Ok(()) => {
                        if responded.load(std::sync::atomic::Ordering::SeqCst) {
                            Ok(())
                        } else {
                            Err(anyhow!("handler did not send a response"))?
                        }
                    }
                    Err(error) => {
                        let proto_err = match &error {
                            Error::Internal(err) => err.to_proto(),
                            _ => ErrorCode::Internal.message(format!("{error}")).to_proto(),
                        };
                        peer.respond_with_error(receipt, proto_err)?;
                        Err(error)
                    }
                }
            }
        })
    }

    pub fn handle_connection(
        self: &Arc<Self>,
        connection: Connection,
        address: String,
        principal: Principal,
        zed_version: ZedVersion,
        geoip_country_code: Option<String>,
        system_id: Option<String>,
        send_connection_id: Option<oneshot::Sender<ConnectionId>>,
        executor: Executor,
    ) -> impl Future<Output = ()> + use<> {
        let this = self.clone();
        let span = info_span!("handle connection", %address,
            connection_id=field::Empty,
            user_id=field::Empty,
            login=field::Empty,
            impersonator=field::Empty,
            geoip_country_code=field::Empty
        );
        principal.update_span(&span);
        if let Some(country_code) = geoip_country_code.as_ref() {
            span.record("geoip_country_code", country_code);
        }

        let mut teardown = self.teardown.subscribe();
        async move {
            if *teardown.borrow() {
                tracing::error!("server is tearing down");
                return
            }
            let (connection_id, handle_io, mut incoming_rx) = this
                .peer
                .add_connection(connection, {
                    let executor = executor.clone();
                    move |duration| executor.sleep(duration)
                });
            tracing::Span::current().record("connection_id", format!("{}", connection_id));

            tracing::info!("connection opened");

            let user_agent = format!("Zed Server/{}", env!("CARGO_PKG_VERSION"));
            let http_client = match ReqwestClient::user_agent(&user_agent) {
                Ok(http_client) => Arc::new(http_client),
                Err(error) => {
                    tracing::error!(?error, "failed to create HTTP client");
                    return;
                }
            };

            let supermaven_client = this.app_state.config.supermaven_admin_api_key.clone().map(|supermaven_admin_api_key| Arc::new(SupermavenAdminApi::new(
                    supermaven_admin_api_key.to_string(),
                    http_client.clone(),
                )));

            let session = Session {
                principal: principal.clone(),
                connection_id,
                db: Arc::new(tokio::sync::Mutex::new(DbHandle(this.app_state.db.clone()))),
                peer: this.peer.clone(),
                connection_pool: this.connection_pool.clone(),
                app_state: this.app_state.clone(),
                geoip_country_code,
                system_id,
                _executor: executor.clone(),
                supermaven_client,
            };

            if let Err(error) = this.send_initial_client_update(connection_id, &principal, zed_version, send_connection_id, &session).await {
                tracing::error!(?error, "failed to send initial client update");
                return;
            }

            let handle_io = handle_io.fuse();
            futures::pin_mut!(handle_io);

            // Handlers for foreground messages are pushed into the following `FuturesUnordered`.
            // This prevents deadlocks when e.g., client A performs a request to client B and
            // client B performs a request to client A. If both clients stop processing further
            // messages until their respective request completes, they won't have a chance to
            // respond to the other client's request and cause a deadlock.
            //
            // This arrangement ensures we will attempt to process earlier messages first, but fall
            // back to processing messages arrived later in the spirit of making progress.
            let mut foreground_message_handlers = FuturesUnordered::new();
            let concurrent_handlers = Arc::new(Semaphore::new(256));
            loop {
                let next_message = async {
                    let permit = concurrent_handlers.clone().acquire_owned().await.unwrap();
                    let message = incoming_rx.next().await;
                    (permit, message)
                }.fuse();
                futures::pin_mut!(next_message);
                futures::select_biased! {
                    _ = teardown.changed().fuse() => return,
                    result = handle_io => {
                        if let Err(error) = result {
                            tracing::error!(?error, "error handling I/O");
                        }
                        break;
                    }
                    _ = foreground_message_handlers.next() => {}
                    next_message = next_message => {
                        let (permit, message) = next_message;
                        if let Some(message) = message {
                            let type_name = message.payload_type_name();
                            // note: we copy all the fields from the parent span so we can query them in the logs.
                            // (https://github.com/tokio-rs/tracing/issues/2670).
                            let span = tracing::info_span!("receive message", %connection_id, %address, type_name,
                                user_id=field::Empty,
                                login=field::Empty,
                                impersonator=field::Empty,
                            );
                            principal.update_span(&span);
                            let span_enter = span.enter();
                            if let Some(handler) = this.handlers.get(&message.payload_type_id()) {
                                let is_background = message.is_background();
                                let handle_message = (handler)(message, session.clone());
                                drop(span_enter);

                                let handle_message = async move {
                                    handle_message.await;
                                    drop(permit);
                                }.instrument(span);
                                if is_background {
                                    executor.spawn_detached(handle_message);
                                } else {
                                    foreground_message_handlers.push(handle_message);
                                }
                            } else {
                                tracing::error!("no message handler");
                            }
                        } else {
                            tracing::info!("connection closed");
                            break;
                        }
                    }
                }
            }

            drop(foreground_message_handlers);
            tracing::info!("signing out");
            if let Err(error) = connection_lost(session, teardown, executor).await {
                tracing::error!(?error, "error signing out");
            }

        }.instrument(span)
    }

    async fn send_initial_client_update(
        &self,
        connection_id: ConnectionId,
        principal: &Principal,
        zed_version: ZedVersion,
        mut send_connection_id: Option<oneshot::Sender<ConnectionId>>,
        session: &Session,
    ) -> Result<()> {
        self.peer.send(
            connection_id,
            proto::Hello {
                peer_id: Some(connection_id.into()),
            },
        )?;
        tracing::info!("sent hello message");
        if let Some(send_connection_id) = send_connection_id.take() {
            let _ = send_connection_id.send(connection_id);
        }

        match principal {
            Principal::User(user) | Principal::Impersonated { user, admin: _ } => {
                if !user.connected_once {
                    self.peer.send(connection_id, proto::ShowContacts {})?;
                    self.app_state
                        .db
                        .set_user_connected_once(user.id, true)
                        .await?;
                }

                update_user_plan(user.id, session).await?;

                let contacts = self.app_state.db.get_contacts(user.id).await?;

                {
                    let mut pool = self.connection_pool.lock();
                    pool.add_connection(connection_id, user.id, user.admin, zed_version);
                    self.peer.send(
                        connection_id,
                        build_initial_contacts_update(contacts, &pool),
                    )?;
                }

                if should_auto_subscribe_to_channels(zed_version) {
                    subscribe_user_to_channels(user.id, session).await?;
                }

                if let Some(incoming_call) =
                    self.app_state.db.incoming_call_for_user(user.id).await?
                {
                    self.peer.send(connection_id, incoming_call)?;
                }

                update_user_contacts(user.id, session).await?;
            }
        }

        Ok(())
    }

    pub async fn invite_code_redeemed(
        self: &Arc<Self>,
        inviter_id: UserId,
        invitee_id: UserId,
    ) -> Result<()> {
        if let Some(user) = self.app_state.db.get_user_by_id(inviter_id).await? {
            if let Some(code) = &user.invite_code {
                let pool = self.connection_pool.lock();
                let invitee_contact = contact_for_user(invitee_id, false, &pool);
                for connection_id in pool.user_connection_ids(inviter_id) {
                    self.peer.send(
                        connection_id,
                        proto::UpdateContacts {
                            contacts: vec![invitee_contact.clone()],
                            ..Default::default()
                        },
                    )?;
                    self.peer.send(
                        connection_id,
                        proto::UpdateInviteInfo {
                            url: format!("{}{}", self.app_state.config.invite_link_prefix, &code),
                            count: user.invite_count as u32,
                        },
                    )?;
                }
            }
        }
        Ok(())
    }

    pub async fn invite_count_updated(self: &Arc<Self>, user_id: UserId) -> Result<()> {
        if let Some(user) = self.app_state.db.get_user_by_id(user_id).await? {
            if let Some(invite_code) = &user.invite_code {
                let pool = self.connection_pool.lock();
                for connection_id in pool.user_connection_ids(user_id) {
                    self.peer.send(
                        connection_id,
                        proto::UpdateInviteInfo {
                            url: format!(
                                "{}{}",
                                self.app_state.config.invite_link_prefix, invite_code
                            ),
                            count: user.invite_count as u32,
                        },
                    )?;
                }
            }
        }
        Ok(())
    }

    pub async fn update_plan_for_user(self: &Arc<Self>, user_id: UserId) -> Result<()> {
        let user = self
            .app_state
            .db
            .get_user_by_id(user_id)
            .await?
            .context("user not found")?;

        let update_user_plan = make_update_user_plan_message(
            &self.app_state.db,
            self.app_state.llm_db.clone(),
            user_id,
            user.admin,
        )
        .await?;

        let pool = self.connection_pool.lock();
        for connection_id in pool.user_connection_ids(user_id) {
            self.peer
                .send(connection_id, update_user_plan.clone())
                .trace_err();
        }

        Ok(())
    }

    pub async fn refresh_llm_tokens_for_user(self: &Arc<Self>, user_id: UserId) {
        let pool = self.connection_pool.lock();
        for connection_id in pool.user_connection_ids(user_id) {
            self.peer
                .send(connection_id, proto::RefreshLlmToken {})
                .trace_err();
        }
    }

    pub async fn snapshot(self: &Arc<Self>) -> ServerSnapshot {
        ServerSnapshot {
            connection_pool: ConnectionPoolGuard {
                guard: self.connection_pool.lock(),
                _not_send: PhantomData,
            },
            peer: &self.peer,
        }
    }
}

impl Deref for ConnectionPoolGuard<'_> {
    type Target = ConnectionPool;

    fn deref(&self) -> &Self::Target {
        &self.guard
    }
}

impl DerefMut for ConnectionPoolGuard<'_> {
    fn deref_mut(&mut self) -> &mut Self::Target {
        &mut self.guard
    }
}

impl Drop for ConnectionPoolGuard<'_> {
    fn drop(&mut self) {
        #[cfg(test)]
        self.check_invariants();
    }
}

fn broadcast<F>(
    sender_id: Option<ConnectionId>,
    receiver_ids: impl IntoIterator<Item = ConnectionId>,
    mut f: F,
) where
    F: FnMut(ConnectionId) -> anyhow::Result<()>,
{
    for receiver_id in receiver_ids {
        if Some(receiver_id) != sender_id {
            if let Err(error) = f(receiver_id) {
                tracing::error!("failed to send to {:?} {}", receiver_id, error);
            }
        }
    }
}

pub struct ProtocolVersion(u32);

impl Header for ProtocolVersion {
    fn name() -> &'static HeaderName {
        static ZED_PROTOCOL_VERSION: OnceLock<HeaderName> = OnceLock::new();
        ZED_PROTOCOL_VERSION.get_or_init(|| HeaderName::from_static("x-zed-protocol-version"))
    }

    fn decode<'i, I>(values: &mut I) -> Result<Self, axum::headers::Error>
    where
        Self: Sized,
        I: Iterator<Item = &'i axum::http::HeaderValue>,
    {
        let version = values
            .next()
            .ok_or_else(axum::headers::Error::invalid)?
            .to_str()
            .map_err(|_| axum::headers::Error::invalid())?
            .parse()
            .map_err(|_| axum::headers::Error::invalid())?;
        Ok(Self(version))
    }

    fn encode<E: Extend<axum::http::HeaderValue>>(&self, values: &mut E) {
        values.extend([self.0.to_string().parse().unwrap()]);
    }
}

pub struct AppVersionHeader(SemanticVersion);
impl Header for AppVersionHeader {
    fn name() -> &'static HeaderName {
        static ZED_APP_VERSION: OnceLock<HeaderName> = OnceLock::new();
        ZED_APP_VERSION.get_or_init(|| HeaderName::from_static("x-zed-app-version"))
    }

    fn decode<'i, I>(values: &mut I) -> Result<Self, axum::headers::Error>
    where
        Self: Sized,
        I: Iterator<Item = &'i axum::http::HeaderValue>,
    {
        let version = values
            .next()
            .ok_or_else(axum::headers::Error::invalid)?
            .to_str()
            .map_err(|_| axum::headers::Error::invalid())?
            .parse()
            .map_err(|_| axum::headers::Error::invalid())?;
        Ok(Self(version))
    }

    fn encode<E: Extend<axum::http::HeaderValue>>(&self, values: &mut E) {
        values.extend([self.0.to_string().parse().unwrap()]);
    }
}

pub fn routes(server: Arc<Server>) -> Router<(), Body> {
    Router::new()
        .route("/rpc", get(handle_websocket_request))
        .layer(
            ServiceBuilder::new()
                .layer(Extension(server.app_state.clone()))
                .layer(middleware::from_fn(auth::validate_header)),
        )
        .route("/metrics", get(handle_metrics))
        .layer(Extension(server))
}

pub async fn handle_websocket_request(
    TypedHeader(ProtocolVersion(protocol_version)): TypedHeader<ProtocolVersion>,
    app_version_header: Option<TypedHeader<AppVersionHeader>>,
    ConnectInfo(socket_address): ConnectInfo<SocketAddr>,
    Extension(server): Extension<Arc<Server>>,
    Extension(principal): Extension<Principal>,
    country_code_header: Option<TypedHeader<CloudflareIpCountryHeader>>,
    system_id_header: Option<TypedHeader<SystemIdHeader>>,
    ws: WebSocketUpgrade,
) -> axum::response::Response {
    if protocol_version != rpc::PROTOCOL_VERSION {
        return (
            StatusCode::UPGRADE_REQUIRED,
            "client must be upgraded".to_string(),
        )
            .into_response();
    }

    let Some(version) = app_version_header.map(|header| ZedVersion(header.0.0)) else {
        return (
            StatusCode::UPGRADE_REQUIRED,
            "no version header found".to_string(),
        )
            .into_response();
    };

    if !version.can_collaborate() {
        return (
            StatusCode::UPGRADE_REQUIRED,
            "client must be upgraded".to_string(),
        )
            .into_response();
    }

    let socket_address = socket_address.to_string();
    ws.on_upgrade(move |socket| {
        let socket = socket
            .map_ok(to_tungstenite_message)
            .err_into()
            .with(|message| async move { to_axum_message(message) });
        let connection = Connection::new(Box::pin(socket));
        async move {
            server
                .handle_connection(
                    connection,
                    socket_address,
                    principal,
                    version,
                    country_code_header.map(|header| header.to_string()),
                    system_id_header.map(|header| header.to_string()),
                    None,
                    Executor::Production,
                )
                .await;
        }
    })
}

pub async fn handle_metrics(Extension(server): Extension<Arc<Server>>) -> Result<String> {
    static CONNECTIONS_METRIC: OnceLock<IntGauge> = OnceLock::new();
    let connections_metric = CONNECTIONS_METRIC
        .get_or_init(|| register_int_gauge!("connections", "number of connections").unwrap());

    let connections = server
        .connection_pool
        .lock()
        .connections()
        .filter(|connection| !connection.admin)
        .count();
    connections_metric.set(connections as _);

    static SHARED_PROJECTS_METRIC: OnceLock<IntGauge> = OnceLock::new();
    let shared_projects_metric = SHARED_PROJECTS_METRIC.get_or_init(|| {
        register_int_gauge!(
            "shared_projects",
            "number of open projects with one or more guests"
        )
        .unwrap()
    });

    let shared_projects = server.app_state.db.project_count_excluding_admins().await?;
    shared_projects_metric.set(shared_projects as _);

    let encoder = prometheus::TextEncoder::new();
    let metric_families = prometheus::gather();
    let encoded_metrics = encoder
        .encode_to_string(&metric_families)
        .map_err(|err| anyhow!("{err}"))?;
    Ok(encoded_metrics)
}

#[instrument(err, skip(executor))]
async fn connection_lost(
    session: Session,
    mut teardown: watch::Receiver<bool>,
    executor: Executor,
) -> Result<()> {
    session.peer.disconnect(session.connection_id);
    session
        .connection_pool()
        .await
        .remove_connection(session.connection_id)?;

    session
        .db()
        .await
        .connection_lost(session.connection_id)
        .await
        .trace_err();

    futures::select_biased! {
        _ = executor.sleep(RECONNECT_TIMEOUT).fuse() => {

            log::info!("connection lost, removing all resources for user:{}, connection:{:?}", session.user_id(), session.connection_id);
            leave_room_for_session(&session, session.connection_id).await.trace_err();
            leave_channel_buffers_for_session(&session)
                .await
                .trace_err();

            if !session
                .connection_pool()
                .await
                .is_user_online(session.user_id())
            {
                let db = session.db().await;
                if let Some(room) = db.decline_call(None, session.user_id()).await.trace_err().flatten() {
                    room_updated(&room, &session.peer);
                }
            }

            update_user_contacts(session.user_id(), &session).await?;
        },
        _ = teardown.changed().fuse() => {}
    }

    Ok(())
}

/// Acknowledges a ping from a client, used to keep the connection alive.
async fn ping(_: proto::Ping, response: Response<proto::Ping>, _session: Session) -> Result<()> {
    response.send(proto::Ack {})?;
    Ok(())
}

/// Creates a new room for calling (outside of channels)
async fn create_room(
    _request: proto::CreateRoom,
    response: Response<proto::CreateRoom>,
    session: Session,
) -> Result<()> {
    let livekit_room = nanoid::nanoid!(30);

    let live_kit_connection_info = util::maybe!(async {
        let live_kit = session.app_state.livekit_client.as_ref();
        let live_kit = live_kit?;
        let user_id = session.user_id().to_string();

        let token = live_kit
            .room_token(&livekit_room, &user_id.to_string())
            .trace_err()?;

        Some(proto::LiveKitConnectionInfo {
            server_url: live_kit.url().into(),
            token,
            can_publish: true,
        })
    })
    .await;

    let room = session
        .db()
        .await
        .create_room(session.user_id(), session.connection_id, &livekit_room)
        .await?;

    response.send(proto::CreateRoomResponse {
        room: Some(room.clone()),
        live_kit_connection_info,
    })?;

    update_user_contacts(session.user_id(), &session).await?;
    Ok(())
}

/// Join a room from an invitation. Equivalent to joining a channel if there is one.
async fn join_room(
    request: proto::JoinRoom,
    response: Response<proto::JoinRoom>,
    session: Session,
) -> Result<()> {
    let room_id = RoomId::from_proto(request.id);

    let channel_id = session.db().await.channel_id_for_room(room_id).await?;

    if let Some(channel_id) = channel_id {
        return join_channel_internal(channel_id, Box::new(response), session).await;
    }

    let joined_room = {
        let room = session
            .db()
            .await
            .join_room(room_id, session.user_id(), session.connection_id)
            .await?;
        room_updated(&room.room, &session.peer);
        room.into_inner()
    };

    for connection_id in session
        .connection_pool()
        .await
        .user_connection_ids(session.user_id())
    {
        session
            .peer
            .send(
                connection_id,
                proto::CallCanceled {
                    room_id: room_id.to_proto(),
                },
            )
            .trace_err();
    }

    let live_kit_connection_info = if let Some(live_kit) = session.app_state.livekit_client.as_ref()
    {
        live_kit
            .room_token(
                &joined_room.room.livekit_room,
                &session.user_id().to_string(),
            )
            .trace_err()
            .map(|token| proto::LiveKitConnectionInfo {
                server_url: live_kit.url().into(),
                token,
                can_publish: true,
            })
    } else {
        None
    };

    response.send(proto::JoinRoomResponse {
        room: Some(joined_room.room),
        channel_id: None,
        live_kit_connection_info,
    })?;

    update_user_contacts(session.user_id(), &session).await?;
    Ok(())
}

/// Rejoin room is used to reconnect to a room after connection errors.
async fn rejoin_room(
    request: proto::RejoinRoom,
    response: Response<proto::RejoinRoom>,
    session: Session,
) -> Result<()> {
    let room;
    let channel;
    {
        let mut rejoined_room = session
            .db()
            .await
            .rejoin_room(request, session.user_id(), session.connection_id)
            .await?;

        response.send(proto::RejoinRoomResponse {
            room: Some(rejoined_room.room.clone()),
            reshared_projects: rejoined_room
                .reshared_projects
                .iter()
                .map(|project| proto::ResharedProject {
                    id: project.id.to_proto(),
                    collaborators: project
                        .collaborators
                        .iter()
                        .map(|collaborator| collaborator.to_proto())
                        .collect(),
                })
                .collect(),
            rejoined_projects: rejoined_room
                .rejoined_projects
                .iter()
                .map(|rejoined_project| rejoined_project.to_proto())
                .collect(),
        })?;
        room_updated(&rejoined_room.room, &session.peer);

        for project in &rejoined_room.reshared_projects {
            for collaborator in &project.collaborators {
                session
                    .peer
                    .send(
                        collaborator.connection_id,
                        proto::UpdateProjectCollaborator {
                            project_id: project.id.to_proto(),
                            old_peer_id: Some(project.old_connection_id.into()),
                            new_peer_id: Some(session.connection_id.into()),
                        },
                    )
                    .trace_err();
            }

            broadcast(
                Some(session.connection_id),
                project
                    .collaborators
                    .iter()
                    .map(|collaborator| collaborator.connection_id),
                |connection_id| {
                    session.peer.forward_send(
                        session.connection_id,
                        connection_id,
                        proto::UpdateProject {
                            project_id: project.id.to_proto(),
                            worktrees: project.worktrees.clone(),
                        },
                    )
                },
            );
        }

        notify_rejoined_projects(&mut rejoined_room.rejoined_projects, &session)?;

        let rejoined_room = rejoined_room.into_inner();

        room = rejoined_room.room;
        channel = rejoined_room.channel;
    }

    if let Some(channel) = channel {
        channel_updated(
            &channel,
            &room,
            &session.peer,
            &*session.connection_pool().await,
        );
    }

    update_user_contacts(session.user_id(), &session).await?;
    Ok(())
}

fn notify_rejoined_projects(
    rejoined_projects: &mut Vec<RejoinedProject>,
    session: &Session,
) -> Result<()> {
    for project in rejoined_projects.iter() {
        for collaborator in &project.collaborators {
            session
                .peer
                .send(
                    collaborator.connection_id,
                    proto::UpdateProjectCollaborator {
                        project_id: project.id.to_proto(),
                        old_peer_id: Some(project.old_connection_id.into()),
                        new_peer_id: Some(session.connection_id.into()),
                    },
                )
                .trace_err();
        }
    }

    for project in rejoined_projects {
        for worktree in mem::take(&mut project.worktrees) {
            // Stream this worktree's entries.
            let message = proto::UpdateWorktree {
                project_id: project.id.to_proto(),
                worktree_id: worktree.id,
                abs_path: worktree.abs_path.clone(),
                root_name: worktree.root_name,
                updated_entries: worktree.updated_entries,
                removed_entries: worktree.removed_entries,
                scan_id: worktree.scan_id,
                is_last_update: worktree.completed_scan_id == worktree.scan_id,
                updated_repositories: worktree.updated_repositories,
                removed_repositories: worktree.removed_repositories,
            };
            for update in proto::split_worktree_update(message) {
                session.peer.send(session.connection_id, update)?;
            }

            // Stream this worktree's diagnostics.
            for summary in worktree.diagnostic_summaries {
                session.peer.send(
                    session.connection_id,
                    proto::UpdateDiagnosticSummary {
                        project_id: project.id.to_proto(),
                        worktree_id: worktree.id,
                        summary: Some(summary),
                    },
                )?;
            }

            for settings_file in worktree.settings_files {
                session.peer.send(
                    session.connection_id,
                    proto::UpdateWorktreeSettings {
                        project_id: project.id.to_proto(),
                        worktree_id: worktree.id,
                        path: settings_file.path,
                        content: Some(settings_file.content),
                        kind: Some(settings_file.kind.to_proto().into()),
                    },
                )?;
            }
        }

        for repository in mem::take(&mut project.updated_repositories) {
            for update in split_repository_update(repository) {
                session.peer.send(session.connection_id, update)?;
            }
        }

        for id in mem::take(&mut project.removed_repositories) {
            session.peer.send(
                session.connection_id,
                proto::RemoveRepository {
                    project_id: project.id.to_proto(),
                    id,
                },
            )?;
        }
    }

    Ok(())
}

/// leave room disconnects from the room.
async fn leave_room(
    _: proto::LeaveRoom,
    response: Response<proto::LeaveRoom>,
    session: Session,
) -> Result<()> {
    leave_room_for_session(&session, session.connection_id).await?;
    response.send(proto::Ack {})?;
    Ok(())
}

/// Updates the permissions of someone else in the room.
async fn set_room_participant_role(
    request: proto::SetRoomParticipantRole,
    response: Response<proto::SetRoomParticipantRole>,
    session: Session,
) -> Result<()> {
    let user_id = UserId::from_proto(request.user_id);
    let role = ChannelRole::from(request.role());

    let (livekit_room, can_publish) = {
        let room = session
            .db()
            .await
            .set_room_participant_role(
                session.user_id(),
                RoomId::from_proto(request.room_id),
                user_id,
                role,
            )
            .await?;

        let livekit_room = room.livekit_room.clone();
        let can_publish = ChannelRole::from(request.role()).can_use_microphone();
        room_updated(&room, &session.peer);
        (livekit_room, can_publish)
    };

    if let Some(live_kit) = session.app_state.livekit_client.as_ref() {
        live_kit
            .update_participant(
                livekit_room.clone(),
                request.user_id.to_string(),
                livekit_api::proto::ParticipantPermission {
                    can_subscribe: true,
                    can_publish,
                    can_publish_data: can_publish,
                    hidden: false,
                    recorder: false,
                },
            )
            .await
            .trace_err();
    }

    response.send(proto::Ack {})?;
    Ok(())
}

/// Call someone else into the current room
async fn call(
    request: proto::Call,
    response: Response<proto::Call>,
    session: Session,
) -> Result<()> {
    let room_id = RoomId::from_proto(request.room_id);
    let calling_user_id = session.user_id();
    let calling_connection_id = session.connection_id;
    let called_user_id = UserId::from_proto(request.called_user_id);
    let initial_project_id = request.initial_project_id.map(ProjectId::from_proto);
    if !session
        .db()
        .await
        .has_contact(calling_user_id, called_user_id)
        .await?
    {
        return Err(anyhow!("cannot call a user who isn't a contact"))?;
    }

    let incoming_call = {
        let (room, incoming_call) = &mut *session
            .db()
            .await
            .call(
                room_id,
                calling_user_id,
                calling_connection_id,
                called_user_id,
                initial_project_id,
            )
            .await?;
        room_updated(room, &session.peer);
        mem::take(incoming_call)
    };
    update_user_contacts(called_user_id, &session).await?;

    let mut calls = session
        .connection_pool()
        .await
        .user_connection_ids(called_user_id)
        .map(|connection_id| session.peer.request(connection_id, incoming_call.clone()))
        .collect::<FuturesUnordered<_>>();

    while let Some(call_response) = calls.next().await {
        match call_response.as_ref() {
            Ok(_) => {
                response.send(proto::Ack {})?;
                return Ok(());
            }
            Err(_) => {
                call_response.trace_err();
            }
        }
    }

    {
        let room = session
            .db()
            .await
            .call_failed(room_id, called_user_id)
            .await?;
        room_updated(&room, &session.peer);
    }
    update_user_contacts(called_user_id, &session).await?;

    Err(anyhow!("failed to ring user"))?
}

/// Cancel an outgoing call.
async fn cancel_call(
    request: proto::CancelCall,
    response: Response<proto::CancelCall>,
    session: Session,
) -> Result<()> {
    let called_user_id = UserId::from_proto(request.called_user_id);
    let room_id = RoomId::from_proto(request.room_id);
    {
        let room = session
            .db()
            .await
            .cancel_call(room_id, session.connection_id, called_user_id)
            .await?;
        room_updated(&room, &session.peer);
    }

    for connection_id in session
        .connection_pool()
        .await
        .user_connection_ids(called_user_id)
    {
        session
            .peer
            .send(
                connection_id,
                proto::CallCanceled {
                    room_id: room_id.to_proto(),
                },
            )
            .trace_err();
    }
    response.send(proto::Ack {})?;

    update_user_contacts(called_user_id, &session).await?;
    Ok(())
}

/// Decline an incoming call.
async fn decline_call(message: proto::DeclineCall, session: Session) -> Result<()> {
    let room_id = RoomId::from_proto(message.room_id);
    {
        let room = session
            .db()
            .await
            .decline_call(Some(room_id), session.user_id())
            .await?
            .context("declining call")?;
        room_updated(&room, &session.peer);
    }

    for connection_id in session
        .connection_pool()
        .await
        .user_connection_ids(session.user_id())
    {
        session
            .peer
            .send(
                connection_id,
                proto::CallCanceled {
                    room_id: room_id.to_proto(),
                },
            )
            .trace_err();
    }
    update_user_contacts(session.user_id(), &session).await?;
    Ok(())
}

/// Updates other participants in the room with your current location.
async fn update_participant_location(
    request: proto::UpdateParticipantLocation,
    response: Response<proto::UpdateParticipantLocation>,
    session: Session,
) -> Result<()> {
    let room_id = RoomId::from_proto(request.room_id);
    let location = request.location.context("invalid location")?;

    let db = session.db().await;
    let room = db
        .update_room_participant_location(room_id, session.connection_id, location)
        .await?;

    room_updated(&room, &session.peer);
    response.send(proto::Ack {})?;
    Ok(())
}

/// Share a project into the room.
async fn share_project(
    request: proto::ShareProject,
    response: Response<proto::ShareProject>,
    session: Session,
) -> Result<()> {
    let (project_id, room) = &*session
        .db()
        .await
        .share_project(
            RoomId::from_proto(request.room_id),
            session.connection_id,
            &request.worktrees,
            request.is_ssh_project,
        )
        .await?;
    response.send(proto::ShareProjectResponse {
        project_id: project_id.to_proto(),
    })?;
    room_updated(room, &session.peer);

    Ok(())
}

/// Unshare a project from the room.
async fn unshare_project(message: proto::UnshareProject, session: Session) -> Result<()> {
    let project_id = ProjectId::from_proto(message.project_id);
    unshare_project_internal(project_id, session.connection_id, &session).await
}

async fn unshare_project_internal(
    project_id: ProjectId,
    connection_id: ConnectionId,
    session: &Session,
) -> Result<()> {
    let delete = {
        let room_guard = session
            .db()
            .await
            .unshare_project(project_id, connection_id)
            .await?;

        let (delete, room, guest_connection_ids) = &*room_guard;

        let message = proto::UnshareProject {
            project_id: project_id.to_proto(),
        };

        broadcast(
            Some(connection_id),
            guest_connection_ids.iter().copied(),
            |conn_id| session.peer.send(conn_id, message.clone()),
        );
        if let Some(room) = room {
            room_updated(room, &session.peer);
        }

        *delete
    };

    if delete {
        let db = session.db().await;
        db.delete_project(project_id).await?;
    }

    Ok(())
}

/// Join someone elses shared project.
async fn join_project(
    request: proto::JoinProject,
    response: Response<proto::JoinProject>,
    session: Session,
) -> Result<()> {
    let project_id = ProjectId::from_proto(request.project_id);

    tracing::info!(%project_id, "join project");

    let db = session.db().await;
    let (project, replica_id) = &mut *db
        .join_project(project_id, session.connection_id, session.user_id())
        .await?;
    drop(db);
    tracing::info!(%project_id, "join remote project");
    join_project_internal(response, session, project, replica_id)
}

trait JoinProjectInternalResponse {
    fn send(self, result: proto::JoinProjectResponse) -> Result<()>;
}
impl JoinProjectInternalResponse for Response<proto::JoinProject> {
    fn send(self, result: proto::JoinProjectResponse) -> Result<()> {
        Response::<proto::JoinProject>::send(self, result)
    }
}

fn join_project_internal(
    response: impl JoinProjectInternalResponse,
    session: Session,
    project: &mut Project,
    replica_id: &ReplicaId,
) -> Result<()> {
    let collaborators = project
        .collaborators
        .iter()
        .filter(|collaborator| collaborator.connection_id != session.connection_id)
        .map(|collaborator| collaborator.to_proto())
        .collect::<Vec<_>>();
    let project_id = project.id;
    let guest_user_id = session.user_id();

    let worktrees = project
        .worktrees
        .iter()
        .map(|(id, worktree)| proto::WorktreeMetadata {
            id: *id,
            root_name: worktree.root_name.clone(),
            visible: worktree.visible,
            abs_path: worktree.abs_path.clone(),
        })
        .collect::<Vec<_>>();

    let add_project_collaborator = proto::AddProjectCollaborator {
        project_id: project_id.to_proto(),
        collaborator: Some(proto::Collaborator {
            peer_id: Some(session.connection_id.into()),
            replica_id: replica_id.0 as u32,
            user_id: guest_user_id.to_proto(),
            is_host: false,
        }),
    };

    for collaborator in &collaborators {
        session
            .peer
            .send(
                collaborator.peer_id.unwrap().into(),
                add_project_collaborator.clone(),
            )
            .trace_err();
    }

    // First, we send the metadata associated with each worktree.
    response.send(proto::JoinProjectResponse {
        project_id: project.id.0 as u64,
        worktrees: worktrees.clone(),
        replica_id: replica_id.0 as u32,
        collaborators: collaborators.clone(),
        language_servers: project.language_servers.clone(),
        role: project.role.into(),
    })?;

    for (worktree_id, worktree) in mem::take(&mut project.worktrees) {
        // Stream this worktree's entries.
        let message = proto::UpdateWorktree {
            project_id: project_id.to_proto(),
            worktree_id,
            abs_path: worktree.abs_path.clone(),
            root_name: worktree.root_name,
            updated_entries: worktree.entries,
            removed_entries: Default::default(),
            scan_id: worktree.scan_id,
            is_last_update: worktree.scan_id == worktree.completed_scan_id,
            updated_repositories: worktree.legacy_repository_entries.into_values().collect(),
            removed_repositories: Default::default(),
        };
        for update in proto::split_worktree_update(message) {
            session.peer.send(session.connection_id, update.clone())?;
        }

        // Stream this worktree's diagnostics.
        for summary in worktree.diagnostic_summaries {
            session.peer.send(
                session.connection_id,
                proto::UpdateDiagnosticSummary {
                    project_id: project_id.to_proto(),
                    worktree_id: worktree.id,
                    summary: Some(summary),
                },
            )?;
        }

        for settings_file in worktree.settings_files {
            session.peer.send(
                session.connection_id,
                proto::UpdateWorktreeSettings {
                    project_id: project_id.to_proto(),
                    worktree_id: worktree.id,
                    path: settings_file.path,
                    content: Some(settings_file.content),
                    kind: Some(settings_file.kind.to_proto() as i32),
                },
            )?;
        }
    }

    for repository in mem::take(&mut project.repositories) {
        for update in split_repository_update(repository) {
            session.peer.send(session.connection_id, update)?;
        }
    }

    for language_server in &project.language_servers {
        session.peer.send(
            session.connection_id,
            proto::UpdateLanguageServer {
                project_id: project_id.to_proto(),
                language_server_id: language_server.id,
                variant: Some(
                    proto::update_language_server::Variant::DiskBasedDiagnosticsUpdated(
                        proto::LspDiskBasedDiagnosticsUpdated {},
                    ),
                ),
            },
        )?;
    }

    Ok(())
}

/// Leave someone elses shared project.
async fn leave_project(request: proto::LeaveProject, session: Session) -> Result<()> {
    let sender_id = session.connection_id;
    let project_id = ProjectId::from_proto(request.project_id);
    let db = session.db().await;

    let (room, project) = &*db.leave_project(project_id, sender_id).await?;
    tracing::info!(
        %project_id,
        "leave project"
    );

    project_left(project, &session);
    if let Some(room) = room {
        room_updated(room, &session.peer);
    }

    Ok(())
}

/// Updates other participants with changes to the project
async fn update_project(
    request: proto::UpdateProject,
    response: Response<proto::UpdateProject>,
    session: Session,
) -> Result<()> {
    let project_id = ProjectId::from_proto(request.project_id);
    let (room, guest_connection_ids) = &*session
        .db()
        .await
        .update_project(project_id, session.connection_id, &request.worktrees)
        .await?;
    broadcast(
        Some(session.connection_id),
        guest_connection_ids.iter().copied(),
        |connection_id| {
            session
                .peer
                .forward_send(session.connection_id, connection_id, request.clone())
        },
    );
    if let Some(room) = room {
        room_updated(room, &session.peer);
    }
    response.send(proto::Ack {})?;

    Ok(())
}

/// Updates other participants with changes to the worktree
async fn update_worktree(
    request: proto::UpdateWorktree,
    response: Response<proto::UpdateWorktree>,
    session: Session,
) -> Result<()> {
    let guest_connection_ids = session
        .db()
        .await
        .update_worktree(&request, session.connection_id)
        .await?;

    broadcast(
        Some(session.connection_id),
        guest_connection_ids.iter().copied(),
        |connection_id| {
            session
                .peer
                .forward_send(session.connection_id, connection_id, request.clone())
        },
    );
    response.send(proto::Ack {})?;
    Ok(())
}

async fn update_repository(
    request: proto::UpdateRepository,
    response: Response<proto::UpdateRepository>,
    session: Session,
) -> Result<()> {
    let guest_connection_ids = session
        .db()
        .await
        .update_repository(&request, session.connection_id)
        .await?;

    broadcast(
        Some(session.connection_id),
        guest_connection_ids.iter().copied(),
        |connection_id| {
            session
                .peer
                .forward_send(session.connection_id, connection_id, request.clone())
        },
    );
    response.send(proto::Ack {})?;
    Ok(())
}

async fn remove_repository(
    request: proto::RemoveRepository,
    response: Response<proto::RemoveRepository>,
    session: Session,
) -> Result<()> {
    let guest_connection_ids = session
        .db()
        .await
        .remove_repository(&request, session.connection_id)
        .await?;

    broadcast(
        Some(session.connection_id),
        guest_connection_ids.iter().copied(),
        |connection_id| {
            session
                .peer
                .forward_send(session.connection_id, connection_id, request.clone())
        },
    );
    response.send(proto::Ack {})?;
    Ok(())
}

/// Updates other participants with changes to the diagnostics
async fn update_diagnostic_summary(
    message: proto::UpdateDiagnosticSummary,
    session: Session,
) -> Result<()> {
    let guest_connection_ids = session
        .db()
        .await
        .update_diagnostic_summary(&message, session.connection_id)
        .await?;

    broadcast(
        Some(session.connection_id),
        guest_connection_ids.iter().copied(),
        |connection_id| {
            session
                .peer
                .forward_send(session.connection_id, connection_id, message.clone())
        },
    );

    Ok(())
}

/// Updates other participants with changes to the worktree settings
async fn update_worktree_settings(
    message: proto::UpdateWorktreeSettings,
    session: Session,
) -> Result<()> {
    let guest_connection_ids = session
        .db()
        .await
        .update_worktree_settings(&message, session.connection_id)
        .await?;

    broadcast(
        Some(session.connection_id),
        guest_connection_ids.iter().copied(),
        |connection_id| {
            session
                .peer
                .forward_send(session.connection_id, connection_id, message.clone())
        },
    );

    Ok(())
}

/// Notify other participants that a language server has started.
async fn start_language_server(
    request: proto::StartLanguageServer,
    session: Session,
) -> Result<()> {
    let guest_connection_ids = session
        .db()
        .await
        .start_language_server(&request, session.connection_id)
        .await?;

    broadcast(
        Some(session.connection_id),
        guest_connection_ids.iter().copied(),
        |connection_id| {
            session
                .peer
                .forward_send(session.connection_id, connection_id, request.clone())
        },
    );
    Ok(())
}

/// Notify other participants that a language server has changed.
async fn update_language_server(
    request: proto::UpdateLanguageServer,
    session: Session,
) -> Result<()> {
    let project_id = ProjectId::from_proto(request.project_id);
    let project_connection_ids = session
        .db()
        .await
        .project_connection_ids(project_id, session.connection_id, true)
        .await?;
    broadcast(
        Some(session.connection_id),
        project_connection_ids.iter().copied(),
        |connection_id| {
            session
                .peer
                .forward_send(session.connection_id, connection_id, request.clone())
        },
    );
    Ok(())
}

/// forward a project request to the host. These requests should be read only
/// as guests are allowed to send them.
async fn forward_read_only_project_request<T>(
    request: T,
    response: Response<T>,
    session: Session,
) -> Result<()>
where
    T: EntityMessage + RequestMessage,
{
    let project_id = ProjectId::from_proto(request.remote_entity_id());
    let host_connection_id = session
        .db()
        .await
        .host_for_read_only_project_request(project_id, session.connection_id)
        .await?;
    let payload = session
        .peer
        .forward_request(session.connection_id, host_connection_id, request)
        .await?;
    response.send(payload)?;
    Ok(())
}

async fn forward_find_search_candidates_request(
    request: proto::FindSearchCandidates,
    response: Response<proto::FindSearchCandidates>,
    session: Session,
) -> Result<()> {
    let project_id = ProjectId::from_proto(request.remote_entity_id());
    let host_connection_id = session
        .db()
        .await
        .host_for_read_only_project_request(project_id, session.connection_id)
        .await?;
    let payload = session
        .peer
        .forward_request(session.connection_id, host_connection_id, request)
        .await?;
    response.send(payload)?;
    Ok(())
}

/// forward a project request to the host. These requests are disallowed
/// for guests.
async fn forward_mutating_project_request<T>(
    request: T,
    response: Response<T>,
    session: Session,
) -> Result<()>
where
    T: EntityMessage + RequestMessage,
{
    let project_id = ProjectId::from_proto(request.remote_entity_id());

    let host_connection_id = session
        .db()
        .await
        .host_for_mutating_project_request(project_id, session.connection_id)
        .await?;
    let payload = session
        .peer
        .forward_request(session.connection_id, host_connection_id, request)
        .await?;
    response.send(payload)?;
    Ok(())
}

/// Notify other participants that a new buffer has been created
async fn create_buffer_for_peer(
    request: proto::CreateBufferForPeer,
    session: Session,
) -> Result<()> {
    session
        .db()
        .await
        .check_user_is_project_host(
            ProjectId::from_proto(request.project_id),
            session.connection_id,
        )
        .await?;
    let peer_id = request.peer_id.context("invalid peer id")?;
    session
        .peer
        .forward_send(session.connection_id, peer_id.into(), request)?;
    Ok(())
}

/// Notify other participants that a buffer has been updated. This is
/// allowed for guests as long as the update is limited to selections.
async fn update_buffer(
    request: proto::UpdateBuffer,
    response: Response<proto::UpdateBuffer>,
    session: Session,
) -> Result<()> {
    let project_id = ProjectId::from_proto(request.project_id);
    let mut capability = Capability::ReadOnly;

    for op in request.operations.iter() {
        match op.variant {
            None | Some(proto::operation::Variant::UpdateSelections(_)) => {}
            Some(_) => capability = Capability::ReadWrite,
        }
    }

    let host = {
        let guard = session
            .db()
            .await
            .connections_for_buffer_update(project_id, session.connection_id, capability)
            .await?;

        let (host, guests) = &*guard;

        broadcast(
            Some(session.connection_id),
            guests.clone(),
            |connection_id| {
                session
                    .peer
                    .forward_send(session.connection_id, connection_id, request.clone())
            },
        );

        *host
    };

    if host != session.connection_id {
        session
            .peer
            .forward_request(session.connection_id, host, request.clone())
            .await?;
    }

    response.send(proto::Ack {})?;
    Ok(())
}

async fn update_context(message: proto::UpdateContext, session: Session) -> Result<()> {
    let project_id = ProjectId::from_proto(message.project_id);

    let operation = message.operation.as_ref().context("invalid operation")?;
    let capability = match operation.variant.as_ref() {
        Some(proto::context_operation::Variant::BufferOperation(buffer_op)) => {
            if let Some(buffer_op) = buffer_op.operation.as_ref() {
                match buffer_op.variant {
                    None | Some(proto::operation::Variant::UpdateSelections(_)) => {
                        Capability::ReadOnly
                    }
                    _ => Capability::ReadWrite,
                }
            } else {
                Capability::ReadWrite
            }
        }
        Some(_) => Capability::ReadWrite,
        None => Capability::ReadOnly,
    };

    let guard = session
        .db()
        .await
        .connections_for_buffer_update(project_id, session.connection_id, capability)
        .await?;

    let (host, guests) = &*guard;

    broadcast(
        Some(session.connection_id),
        guests.iter().chain([host]).copied(),
        |connection_id| {
            session
                .peer
                .forward_send(session.connection_id, connection_id, message.clone())
        },
    );

    Ok(())
}

/// Notify other participants that a project has been updated.
async fn broadcast_project_message_from_host<T: EntityMessage<Entity = ShareProject>>(
    request: T,
    session: Session,
) -> Result<()> {
    let project_id = ProjectId::from_proto(request.remote_entity_id());
    let project_connection_ids = session
        .db()
        .await
        .project_connection_ids(project_id, session.connection_id, false)
        .await?;

    broadcast(
        Some(session.connection_id),
        project_connection_ids.iter().copied(),
        |connection_id| {
            session
                .peer
                .forward_send(session.connection_id, connection_id, request.clone())
        },
    );
    Ok(())
}

/// Start following another user in a call.
async fn follow(
    request: proto::Follow,
    response: Response<proto::Follow>,
    session: Session,
) -> Result<()> {
    let room_id = RoomId::from_proto(request.room_id);
    let project_id = request.project_id.map(ProjectId::from_proto);
    let leader_id = request.leader_id.context("invalid leader id")?.into();
    let follower_id = session.connection_id;

    session
        .db()
        .await
        .check_room_participants(room_id, leader_id, session.connection_id)
        .await?;

    let response_payload = session
        .peer
        .forward_request(session.connection_id, leader_id, request)
        .await?;
    response.send(response_payload)?;

    if let Some(project_id) = project_id {
        let room = session
            .db()
            .await
            .follow(room_id, project_id, leader_id, follower_id)
            .await?;
        room_updated(&room, &session.peer);
    }

    Ok(())
}

/// Stop following another user in a call.
async fn unfollow(request: proto::Unfollow, session: Session) -> Result<()> {
    let room_id = RoomId::from_proto(request.room_id);
    let project_id = request.project_id.map(ProjectId::from_proto);
    let leader_id = request.leader_id.context("invalid leader id")?.into();
    let follower_id = session.connection_id;

    session
        .db()
        .await
        .check_room_participants(room_id, leader_id, session.connection_id)
        .await?;

    session
        .peer
        .forward_send(session.connection_id, leader_id, request)?;

    if let Some(project_id) = project_id {
        let room = session
            .db()
            .await
            .unfollow(room_id, project_id, leader_id, follower_id)
            .await?;
        room_updated(&room, &session.peer);
    }

    Ok(())
}

/// Notify everyone following you of your current location.
async fn update_followers(request: proto::UpdateFollowers, session: Session) -> Result<()> {
    let room_id = RoomId::from_proto(request.room_id);
    let database = session.db.lock().await;

    let connection_ids = if let Some(project_id) = request.project_id {
        let project_id = ProjectId::from_proto(project_id);
        database
            .project_connection_ids(project_id, session.connection_id, true)
            .await?
    } else {
        database
            .room_connection_ids(room_id, session.connection_id)
            .await?
    };

    // For now, don't send view update messages back to that view's current leader.
    let peer_id_to_omit = request.variant.as_ref().and_then(|variant| match variant {
        proto::update_followers::Variant::UpdateView(payload) => payload.leader_id,
        _ => None,
    });

    for connection_id in connection_ids.iter().cloned() {
        if Some(connection_id.into()) != peer_id_to_omit && connection_id != session.connection_id {
            session
                .peer
                .forward_send(session.connection_id, connection_id, request.clone())?;
        }
    }
    Ok(())
}

/// Get public data about users.
async fn get_users(
    request: proto::GetUsers,
    response: Response<proto::GetUsers>,
    session: Session,
) -> Result<()> {
    let user_ids = request
        .user_ids
        .into_iter()
        .map(UserId::from_proto)
        .collect();
    let users = session
        .db()
        .await
        .get_users_by_ids(user_ids)
        .await?
        .into_iter()
        .map(|user| proto::User {
            id: user.id.to_proto(),
            avatar_url: format!("https://github.com/{}.png?size=128", user.github_login),
            github_login: user.github_login,
            email: user.email_address,
            name: user.name,
        })
        .collect();
    response.send(proto::UsersResponse { users })?;
    Ok(())
}

/// Search for users (to invite) buy Github login
async fn fuzzy_search_users(
    request: proto::FuzzySearchUsers,
    response: Response<proto::FuzzySearchUsers>,
    session: Session,
) -> Result<()> {
    let query = request.query;
    let users = match query.len() {
        0 => vec![],
        1 | 2 => session
            .db()
            .await
            .get_user_by_github_login(&query)
            .await?
            .into_iter()
            .collect(),
        _ => session.db().await.fuzzy_search_users(&query, 10).await?,
    };
    let users = users
        .into_iter()
        .filter(|user| user.id != session.user_id())
        .map(|user| proto::User {
            id: user.id.to_proto(),
            avatar_url: format!("https://github.com/{}.png?size=128", user.github_login),
            github_login: user.github_login,
            name: user.name,
            email: user.email_address,
        })
        .collect();
    response.send(proto::UsersResponse { users })?;
    Ok(())
}

/// Send a contact request to another user.
async fn request_contact(
    request: proto::RequestContact,
    response: Response<proto::RequestContact>,
    session: Session,
) -> Result<()> {
    let requester_id = session.user_id();
    let responder_id = UserId::from_proto(request.responder_id);
    if requester_id == responder_id {
        return Err(anyhow!("cannot add yourself as a contact"))?;
    }

    let notifications = session
        .db()
        .await
        .send_contact_request(requester_id, responder_id)
        .await?;

    // Update outgoing contact requests of requester
    let mut update = proto::UpdateContacts::default();
    update.outgoing_requests.push(responder_id.to_proto());
    for connection_id in session
        .connection_pool()
        .await
        .user_connection_ids(requester_id)
    {
        session.peer.send(connection_id, update.clone())?;
    }

    // Update incoming contact requests of responder
    let mut update = proto::UpdateContacts::default();
    update
        .incoming_requests
        .push(proto::IncomingContactRequest {
            requester_id: requester_id.to_proto(),
        });
    let connection_pool = session.connection_pool().await;
    for connection_id in connection_pool.user_connection_ids(responder_id) {
        session.peer.send(connection_id, update.clone())?;
    }

    send_notifications(&connection_pool, &session.peer, notifications);

    response.send(proto::Ack {})?;
    Ok(())
}

/// Accept or decline a contact request
async fn respond_to_contact_request(
    request: proto::RespondToContactRequest,
    response: Response<proto::RespondToContactRequest>,
    session: Session,
) -> Result<()> {
    let responder_id = session.user_id();
    let requester_id = UserId::from_proto(request.requester_id);
    let db = session.db().await;
    if request.response == proto::ContactRequestResponse::Dismiss as i32 {
        db.dismiss_contact_notification(responder_id, requester_id)
            .await?;
    } else {
        let accept = request.response == proto::ContactRequestResponse::Accept as i32;

        let notifications = db
            .respond_to_contact_request(responder_id, requester_id, accept)
            .await?;
        let requester_busy = db.is_user_busy(requester_id).await?;
        let responder_busy = db.is_user_busy(responder_id).await?;

        let pool = session.connection_pool().await;
        // Update responder with new contact
        let mut update = proto::UpdateContacts::default();
        if accept {
            update
                .contacts
                .push(contact_for_user(requester_id, requester_busy, &pool));
        }
        update
            .remove_incoming_requests
            .push(requester_id.to_proto());
        for connection_id in pool.user_connection_ids(responder_id) {
            session.peer.send(connection_id, update.clone())?;
        }

        // Update requester with new contact
        let mut update = proto::UpdateContacts::default();
        if accept {
            update
                .contacts
                .push(contact_for_user(responder_id, responder_busy, &pool));
        }
        update
            .remove_outgoing_requests
            .push(responder_id.to_proto());

        for connection_id in pool.user_connection_ids(requester_id) {
            session.peer.send(connection_id, update.clone())?;
        }

        send_notifications(&pool, &session.peer, notifications);
    }

    response.send(proto::Ack {})?;
    Ok(())
}

/// Remove a contact.
async fn remove_contact(
    request: proto::RemoveContact,
    response: Response<proto::RemoveContact>,
    session: Session,
) -> Result<()> {
    let requester_id = session.user_id();
    let responder_id = UserId::from_proto(request.user_id);
    let db = session.db().await;
    let (contact_accepted, deleted_notification_id) =
        db.remove_contact(requester_id, responder_id).await?;

    let pool = session.connection_pool().await;
    // Update outgoing contact requests of requester
    let mut update = proto::UpdateContacts::default();
    if contact_accepted {
        update.remove_contacts.push(responder_id.to_proto());
    } else {
        update
            .remove_outgoing_requests
            .push(responder_id.to_proto());
    }
    for connection_id in pool.user_connection_ids(requester_id) {
        session.peer.send(connection_id, update.clone())?;
    }

    // Update incoming contact requests of responder
    let mut update = proto::UpdateContacts::default();
    if contact_accepted {
        update.remove_contacts.push(requester_id.to_proto());
    } else {
        update
            .remove_incoming_requests
            .push(requester_id.to_proto());
    }
    for connection_id in pool.user_connection_ids(responder_id) {
        session.peer.send(connection_id, update.clone())?;
        if let Some(notification_id) = deleted_notification_id {
            session.peer.send(
                connection_id,
                proto::DeleteNotification {
                    notification_id: notification_id.to_proto(),
                },
            )?;
        }
    }

    response.send(proto::Ack {})?;
    Ok(())
}

fn should_auto_subscribe_to_channels(version: ZedVersion) -> bool {
    version.0.minor() < 139
}

async fn current_plan(db: &Arc<Database>, user_id: UserId, is_staff: bool) -> Result<proto::Plan> {
    if is_staff {
        return Ok(proto::Plan::ZedPro);
    }

    let subscription = db.get_active_billing_subscription(user_id).await?;
    let subscription_kind = subscription.and_then(|subscription| subscription.kind);

    let plan = if let Some(subscription_kind) = subscription_kind {
        match subscription_kind {
            SubscriptionKind::ZedPro => proto::Plan::ZedPro,
            SubscriptionKind::ZedProTrial => proto::Plan::ZedProTrial,
            SubscriptionKind::ZedFree => proto::Plan::Free,
        }
    } else {
        proto::Plan::Free
    };

    Ok(plan)
}

async fn make_update_user_plan_message(
    db: &Arc<Database>,
    llm_db: Option<Arc<LlmDatabase>>,
    user_id: UserId,
    is_staff: bool,
) -> Result<proto::UpdateUserPlan> {
    let feature_flags = db.get_user_flags(user_id).await?;
    let plan = current_plan(db, user_id, is_staff).await?;
    let billing_customer = db.get_billing_customer_by_user_id(user_id).await?;
    let billing_preferences = db.get_billing_preferences(user_id).await?;

    let (subscription_period, usage) = if let Some(llm_db) = llm_db {
        let subscription = db.get_active_billing_subscription(user_id).await?;

        let subscription_period =
            crate::db::billing_subscription::Model::current_period(subscription, is_staff);

        let usage = if let Some((period_start_at, period_end_at)) = subscription_period {
            llm_db
                .get_subscription_usage_for_period(user_id, period_start_at, period_end_at)
                .await?
        } else {
            None
        };

        (subscription_period, usage)
    } else {
        (None, None)
    };

    Ok(proto::UpdateUserPlan {
        plan: plan.into(),
        trial_started_at: billing_customer
            .and_then(|billing_customer| billing_customer.trial_started_at)
            .map(|trial_started_at| trial_started_at.and_utc().timestamp() as u64),
        is_usage_based_billing_enabled: if is_staff {
            Some(true)
        } else {
            billing_preferences.map(|preferences| preferences.model_request_overages_enabled)
        },
        subscription_period: subscription_period.map(|(started_at, ended_at)| {
            proto::SubscriptionPeriod {
                started_at: started_at.timestamp() as u64,
                ended_at: ended_at.timestamp() as u64,
            }
        }),
        usage: usage.map(|usage| {
            let plan = match plan {
                proto::Plan::Free => zed_llm_client::Plan::ZedFree,
                proto::Plan::ZedPro => zed_llm_client::Plan::ZedPro,
                proto::Plan::ZedProTrial => zed_llm_client::Plan::ZedProTrial,
            };

            let model_requests_limit = match plan.model_requests_limit() {
                zed_llm_client::UsageLimit::Limited(limit) => {
                    let limit = if plan == zed_llm_client::Plan::ZedProTrial
                        && feature_flags
                            .iter()
                            .any(|flag| flag == AGENT_EXTENDED_TRIAL_FEATURE_FLAG)
                    {
                        1_000
                    } else {
                        limit
                    };

                    zed_llm_client::UsageLimit::Limited(limit)
                }
                zed_llm_client::UsageLimit::Unlimited => zed_llm_client::UsageLimit::Unlimited,
            };

            proto::SubscriptionUsage {
                model_requests_usage_amount: usage.model_requests as u32,
                model_requests_usage_limit: Some(proto::UsageLimit {
                    variant: Some(match model_requests_limit {
                        zed_llm_client::UsageLimit::Limited(limit) => {
                            proto::usage_limit::Variant::Limited(proto::usage_limit::Limited {
                                limit: limit as u32,
                            })
                        }
                        zed_llm_client::UsageLimit::Unlimited => {
                            proto::usage_limit::Variant::Unlimited(proto::usage_limit::Unlimited {})
                        }
                    }),
                }),
                edit_predictions_usage_amount: usage.edit_predictions as u32,
                edit_predictions_usage_limit: Some(proto::UsageLimit {
                    variant: Some(match plan.edit_predictions_limit() {
                        zed_llm_client::UsageLimit::Limited(limit) => {
                            proto::usage_limit::Variant::Limited(proto::usage_limit::Limited {
                                limit: limit as u32,
                            })
                        }
                        zed_llm_client::UsageLimit::Unlimited => {
                            proto::usage_limit::Variant::Unlimited(proto::usage_limit::Unlimited {})
                        }
                    }),
                }),
            }
        }),
    })
}

async fn update_user_plan(user_id: UserId, session: &Session) -> Result<()> {
    let db = session.db().await;

    let update_user_plan = make_update_user_plan_message(
        &db.0,
        session.app_state.llm_db.clone(),
        user_id,
        session.is_staff(),
    )
    .await?;

    session
        .peer
        .send(session.connection_id, update_user_plan)
        .trace_err();

    Ok(())
}

async fn subscribe_to_channels(_: proto::SubscribeToChannels, session: Session) -> Result<()> {
    subscribe_user_to_channels(session.user_id(), &session).await?;
    Ok(())
}

async fn subscribe_user_to_channels(user_id: UserId, session: &Session) -> Result<(), Error> {
    let channels_for_user = session.db().await.get_channels_for_user(user_id).await?;
    let mut pool = session.connection_pool().await;
    for membership in &channels_for_user.channel_memberships {
        pool.subscribe_to_channel(user_id, membership.channel_id, membership.role)
    }
    session.peer.send(
        session.connection_id,
        build_update_user_channels(&channels_for_user),
    )?;
    session.peer.send(
        session.connection_id,
        build_channels_update(channels_for_user),
    )?;
    Ok(())
}

/// Creates a new channel.
async fn create_channel(
    request: proto::CreateChannel,
    response: Response<proto::CreateChannel>,
    session: Session,
) -> Result<()> {
    let db = session.db().await;

    let parent_id = request.parent_id.map(ChannelId::from_proto);
    let (channel, membership) = db
        .create_channel(&request.name, parent_id, session.user_id())
        .await?;

    let root_id = channel.root_id();
    let channel = Channel::from_model(channel);

    response.send(proto::CreateChannelResponse {
        channel: Some(channel.to_proto()),
        parent_id: request.parent_id,
    })?;

    let mut connection_pool = session.connection_pool().await;
    if let Some(membership) = membership {
        connection_pool.subscribe_to_channel(
            membership.user_id,
            membership.channel_id,
            membership.role,
        );
        let update = proto::UpdateUserChannels {
            channel_memberships: vec![proto::ChannelMembership {
                channel_id: membership.channel_id.to_proto(),
                role: membership.role.into(),
            }],
            ..Default::default()
        };
        for connection_id in connection_pool.user_connection_ids(membership.user_id) {
            session.peer.send(connection_id, update.clone())?;
        }
    }

    for (connection_id, role) in connection_pool.channel_connection_ids(root_id) {
        if !role.can_see_channel(channel.visibility) {
            continue;
        }

        let update = proto::UpdateChannels {
            channels: vec![channel.to_proto()],
            ..Default::default()
        };
        session.peer.send(connection_id, update.clone())?;
    }

    Ok(())
}

/// Delete a channel
async fn delete_channel(
    request: proto::DeleteChannel,
    response: Response<proto::DeleteChannel>,
    session: Session,
) -> Result<()> {
    let db = session.db().await;

    let channel_id = request.channel_id;
    let (root_channel, removed_channels) = db
        .delete_channel(ChannelId::from_proto(channel_id), session.user_id())
        .await?;
    response.send(proto::Ack {})?;

    // Notify members of removed channels
    let mut update = proto::UpdateChannels::default();
    update
        .delete_channels
        .extend(removed_channels.into_iter().map(|id| id.to_proto()));

    let connection_pool = session.connection_pool().await;
    for (connection_id, _) in connection_pool.channel_connection_ids(root_channel) {
        session.peer.send(connection_id, update.clone())?;
    }

    Ok(())
}

/// Invite someone to join a channel.
async fn invite_channel_member(
    request: proto::InviteChannelMember,
    response: Response<proto::InviteChannelMember>,
    session: Session,
) -> Result<()> {
    let db = session.db().await;
    let channel_id = ChannelId::from_proto(request.channel_id);
    let invitee_id = UserId::from_proto(request.user_id);
    let InviteMemberResult {
        channel,
        notifications,
    } = db
        .invite_channel_member(
            channel_id,
            invitee_id,
            session.user_id(),
            request.role().into(),
        )
        .await?;

    let update = proto::UpdateChannels {
        channel_invitations: vec![channel.to_proto()],
        ..Default::default()
    };

    let connection_pool = session.connection_pool().await;
    for connection_id in connection_pool.user_connection_ids(invitee_id) {
        session.peer.send(connection_id, update.clone())?;
    }

    send_notifications(&connection_pool, &session.peer, notifications);

    response.send(proto::Ack {})?;
    Ok(())
}

/// remove someone from a channel
async fn remove_channel_member(
    request: proto::RemoveChannelMember,
    response: Response<proto::RemoveChannelMember>,
    session: Session,
) -> Result<()> {
    let db = session.db().await;
    let channel_id = ChannelId::from_proto(request.channel_id);
    let member_id = UserId::from_proto(request.user_id);

    let RemoveChannelMemberResult {
        membership_update,
        notification_id,
    } = db
        .remove_channel_member(channel_id, member_id, session.user_id())
        .await?;

    let mut connection_pool = session.connection_pool().await;
    notify_membership_updated(
        &mut connection_pool,
        membership_update,
        member_id,
        &session.peer,
    );
    for connection_id in connection_pool.user_connection_ids(member_id) {
        if let Some(notification_id) = notification_id {
            session
                .peer
                .send(
                    connection_id,
                    proto::DeleteNotification {
                        notification_id: notification_id.to_proto(),
                    },
                )
                .trace_err();
        }
    }

    response.send(proto::Ack {})?;
    Ok(())
}

/// Toggle the channel between public and private.
/// Care is taken to maintain the invariant that public channels only descend from public channels,
/// (though members-only channels can appear at any point in the hierarchy).
async fn set_channel_visibility(
    request: proto::SetChannelVisibility,
    response: Response<proto::SetChannelVisibility>,
    session: Session,
) -> Result<()> {
    let db = session.db().await;
    let channel_id = ChannelId::from_proto(request.channel_id);
    let visibility = request.visibility().into();

    let channel_model = db
        .set_channel_visibility(channel_id, visibility, session.user_id())
        .await?;
    let root_id = channel_model.root_id();
    let channel = Channel::from_model(channel_model);

    let mut connection_pool = session.connection_pool().await;
    for (user_id, role) in connection_pool
        .channel_user_ids(root_id)
        .collect::<Vec<_>>()
        .into_iter()
    {
        let update = if role.can_see_channel(channel.visibility) {
            connection_pool.subscribe_to_channel(user_id, channel_id, role);
            proto::UpdateChannels {
                channels: vec![channel.to_proto()],
                ..Default::default()
            }
        } else {
            connection_pool.unsubscribe_from_channel(&user_id, &channel_id);
            proto::UpdateChannels {
                delete_channels: vec![channel.id.to_proto()],
                ..Default::default()
            }
        };

        for connection_id in connection_pool.user_connection_ids(user_id) {
            session.peer.send(connection_id, update.clone())?;
        }
    }

    response.send(proto::Ack {})?;
    Ok(())
}

/// Alter the role for a user in the channel.
async fn set_channel_member_role(
    request: proto::SetChannelMemberRole,
    response: Response<proto::SetChannelMemberRole>,
    session: Session,
) -> Result<()> {
    let db = session.db().await;
    let channel_id = ChannelId::from_proto(request.channel_id);
    let member_id = UserId::from_proto(request.user_id);
    let result = db
        .set_channel_member_role(
            channel_id,
            session.user_id(),
            member_id,
            request.role().into(),
        )
        .await?;

    match result {
        db::SetMemberRoleResult::MembershipUpdated(membership_update) => {
            let mut connection_pool = session.connection_pool().await;
            notify_membership_updated(
                &mut connection_pool,
                membership_update,
                member_id,
                &session.peer,
            )
        }
        db::SetMemberRoleResult::InviteUpdated(channel) => {
            let update = proto::UpdateChannels {
                channel_invitations: vec![channel.to_proto()],
                ..Default::default()
            };

            for connection_id in session
                .connection_pool()
                .await
                .user_connection_ids(member_id)
            {
                session.peer.send(connection_id, update.clone())?;
            }
        }
    }

    response.send(proto::Ack {})?;
    Ok(())
}

/// Change the name of a channel
async fn rename_channel(
    request: proto::RenameChannel,
    response: Response<proto::RenameChannel>,
    session: Session,
) -> Result<()> {
    let db = session.db().await;
    let channel_id = ChannelId::from_proto(request.channel_id);
    let channel_model = db
        .rename_channel(channel_id, session.user_id(), &request.name)
        .await?;
    let root_id = channel_model.root_id();
    let channel = Channel::from_model(channel_model);

    response.send(proto::RenameChannelResponse {
        channel: Some(channel.to_proto()),
    })?;

    let connection_pool = session.connection_pool().await;
    let update = proto::UpdateChannels {
        channels: vec![channel.to_proto()],
        ..Default::default()
    };
    for (connection_id, role) in connection_pool.channel_connection_ids(root_id) {
        if role.can_see_channel(channel.visibility) {
            session.peer.send(connection_id, update.clone())?;
        }
    }

    Ok(())
}

/// Move a channel to a new parent.
async fn move_channel(
    request: proto::MoveChannel,
    response: Response<proto::MoveChannel>,
    session: Session,
) -> Result<()> {
    let channel_id = ChannelId::from_proto(request.channel_id);
    let to = ChannelId::from_proto(request.to);

    let (root_id, channels) = session
        .db()
        .await
        .move_channel(channel_id, to, session.user_id())
        .await?;

    let connection_pool = session.connection_pool().await;
    for (connection_id, role) in connection_pool.channel_connection_ids(root_id) {
        let channels = channels
            .iter()
            .filter_map(|channel| {
                if role.can_see_channel(channel.visibility) {
                    Some(channel.to_proto())
                } else {
                    None
                }
            })
            .collect::<Vec<_>>();
        if channels.is_empty() {
            continue;
        }

        let update = proto::UpdateChannels {
            channels,
            ..Default::default()
        };

        session.peer.send(connection_id, update.clone())?;
    }

    response.send(Ack {})?;
    Ok(())
}

/// Get the list of channel members
async fn get_channel_members(
    request: proto::GetChannelMembers,
    response: Response<proto::GetChannelMembers>,
    session: Session,
) -> Result<()> {
    let db = session.db().await;
    let channel_id = ChannelId::from_proto(request.channel_id);
    let limit = if request.limit == 0 {
        u16::MAX as u64
    } else {
        request.limit
    };
    let (members, users) = db
        .get_channel_participant_details(channel_id, &request.query, limit, session.user_id())
        .await?;
    response.send(proto::GetChannelMembersResponse { members, users })?;
    Ok(())
}

/// Accept or decline a channel invitation.
async fn respond_to_channel_invite(
    request: proto::RespondToChannelInvite,
    response: Response<proto::RespondToChannelInvite>,
    session: Session,
) -> Result<()> {
    let db = session.db().await;
    let channel_id = ChannelId::from_proto(request.channel_id);
    let RespondToChannelInvite {
        membership_update,
        notifications,
    } = db
        .respond_to_channel_invite(channel_id, session.user_id(), request.accept)
        .await?;

    let mut connection_pool = session.connection_pool().await;
    if let Some(membership_update) = membership_update {
        notify_membership_updated(
            &mut connection_pool,
            membership_update,
            session.user_id(),
            &session.peer,
        );
    } else {
        let update = proto::UpdateChannels {
            remove_channel_invitations: vec![channel_id.to_proto()],
            ..Default::default()
        };

        for connection_id in connection_pool.user_connection_ids(session.user_id()) {
            session.peer.send(connection_id, update.clone())?;
        }
    };

    send_notifications(&connection_pool, &session.peer, notifications);

    response.send(proto::Ack {})?;

    Ok(())
}

/// Join the channels' room
async fn join_channel(
    request: proto::JoinChannel,
    response: Response<proto::JoinChannel>,
    session: Session,
) -> Result<()> {
    let channel_id = ChannelId::from_proto(request.channel_id);
    join_channel_internal(channel_id, Box::new(response), session).await
}

trait JoinChannelInternalResponse {
    fn send(self, result: proto::JoinRoomResponse) -> Result<()>;
}
impl JoinChannelInternalResponse for Response<proto::JoinChannel> {
    fn send(self, result: proto::JoinRoomResponse) -> Result<()> {
        Response::<proto::JoinChannel>::send(self, result)
    }
}
impl JoinChannelInternalResponse for Response<proto::JoinRoom> {
    fn send(self, result: proto::JoinRoomResponse) -> Result<()> {
        Response::<proto::JoinRoom>::send(self, result)
    }
}

async fn join_channel_internal(
    channel_id: ChannelId,
    response: Box<impl JoinChannelInternalResponse>,
    session: Session,
) -> Result<()> {
    let joined_room = {
        let mut db = session.db().await;
        // If zed quits without leaving the room, and the user re-opens zed before the
        // RECONNECT_TIMEOUT, we need to make sure that we kick the user out of the previous
        // room they were in.
        if let Some(connection) = db.stale_room_connection(session.user_id()).await? {
            tracing::info!(
                stale_connection_id = %connection,
                "cleaning up stale connection",
            );
            drop(db);
            leave_room_for_session(&session, connection).await?;
            db = session.db().await;
        }

        let (joined_room, membership_updated, role) = db
            .join_channel(channel_id, session.user_id(), session.connection_id)
            .await?;

        let live_kit_connection_info =
            session
                .app_state
                .livekit_client
                .as_ref()
                .and_then(|live_kit| {
                    let (can_publish, token) = if role == ChannelRole::Guest {
                        (
                            false,
                            live_kit
                                .guest_token(
                                    &joined_room.room.livekit_room,
                                    &session.user_id().to_string(),
                                )
                                .trace_err()?,
                        )
                    } else {
                        (
                            true,
                            live_kit
                                .room_token(
                                    &joined_room.room.livekit_room,
                                    &session.user_id().to_string(),
                                )
                                .trace_err()?,
                        )
                    };

                    Some(LiveKitConnectionInfo {
                        server_url: live_kit.url().into(),
                        token,
                        can_publish,
                    })
                });

        response.send(proto::JoinRoomResponse {
            room: Some(joined_room.room.clone()),
            channel_id: joined_room
                .channel
                .as_ref()
                .map(|channel| channel.id.to_proto()),
            live_kit_connection_info,
        })?;

        let mut connection_pool = session.connection_pool().await;
        if let Some(membership_updated) = membership_updated {
            notify_membership_updated(
                &mut connection_pool,
                membership_updated,
                session.user_id(),
                &session.peer,
            );
        }

        room_updated(&joined_room.room, &session.peer);

        joined_room
    };

    channel_updated(
        &joined_room.channel.context("channel not returned")?,
        &joined_room.room,
        &session.peer,
        &*session.connection_pool().await,
    );

    update_user_contacts(session.user_id(), &session).await?;
    Ok(())
}

/// Start editing the channel notes
async fn join_channel_buffer(
    request: proto::JoinChannelBuffer,
    response: Response<proto::JoinChannelBuffer>,
    session: Session,
) -> Result<()> {
    let db = session.db().await;
    let channel_id = ChannelId::from_proto(request.channel_id);

    let open_response = db
        .join_channel_buffer(channel_id, session.user_id(), session.connection_id)
        .await?;

    let collaborators = open_response.collaborators.clone();
    response.send(open_response)?;

    let update = UpdateChannelBufferCollaborators {
        channel_id: channel_id.to_proto(),
        collaborators: collaborators.clone(),
    };
    channel_buffer_updated(
        session.connection_id,
        collaborators
            .iter()
            .filter_map(|collaborator| Some(collaborator.peer_id?.into())),
        &update,
        &session.peer,
    );

    Ok(())
}

/// Edit the channel notes
async fn update_channel_buffer(
    request: proto::UpdateChannelBuffer,
    session: Session,
) -> Result<()> {
    let db = session.db().await;
    let channel_id = ChannelId::from_proto(request.channel_id);

    let (collaborators, epoch, version) = db
        .update_channel_buffer(channel_id, session.user_id(), &request.operations)
        .await?;

    channel_buffer_updated(
        session.connection_id,
        collaborators.clone(),
        &proto::UpdateChannelBuffer {
            channel_id: channel_id.to_proto(),
            operations: request.operations,
        },
        &session.peer,
    );

    let pool = &*session.connection_pool().await;

    let non_collaborators =
        pool.channel_connection_ids(channel_id)
            .filter_map(|(connection_id, _)| {
                if collaborators.contains(&connection_id) {
                    None
                } else {
                    Some(connection_id)
                }
            });

    broadcast(None, non_collaborators, |peer_id| {
        session.peer.send(
            peer_id,
            proto::UpdateChannels {
                latest_channel_buffer_versions: vec![proto::ChannelBufferVersion {
                    channel_id: channel_id.to_proto(),
                    epoch: epoch as u64,
                    version: version.clone(),
                }],
                ..Default::default()
            },
        )
    });

    Ok(())
}

/// Rejoin the channel notes after a connection blip
async fn rejoin_channel_buffers(
    request: proto::RejoinChannelBuffers,
    response: Response<proto::RejoinChannelBuffers>,
    session: Session,
) -> Result<()> {
    let db = session.db().await;
    let buffers = db
        .rejoin_channel_buffers(&request.buffers, session.user_id(), session.connection_id)
        .await?;

    for rejoined_buffer in &buffers {
        let collaborators_to_notify = rejoined_buffer
            .buffer
            .collaborators
            .iter()
            .filter_map(|c| Some(c.peer_id?.into()));
        channel_buffer_updated(
            session.connection_id,
            collaborators_to_notify,
            &proto::UpdateChannelBufferCollaborators {
                channel_id: rejoined_buffer.buffer.channel_id,
                collaborators: rejoined_buffer.buffer.collaborators.clone(),
            },
            &session.peer,
        );
    }

    response.send(proto::RejoinChannelBuffersResponse {
        buffers: buffers.into_iter().map(|b| b.buffer).collect(),
    })?;

    Ok(())
}

/// Stop editing the channel notes
async fn leave_channel_buffer(
    request: proto::LeaveChannelBuffer,
    response: Response<proto::LeaveChannelBuffer>,
    session: Session,
) -> Result<()> {
    let db = session.db().await;
    let channel_id = ChannelId::from_proto(request.channel_id);

    let left_buffer = db
        .leave_channel_buffer(channel_id, session.connection_id)
        .await?;

    response.send(Ack {})?;

    channel_buffer_updated(
        session.connection_id,
        left_buffer.connections,
        &proto::UpdateChannelBufferCollaborators {
            channel_id: channel_id.to_proto(),
            collaborators: left_buffer.collaborators,
        },
        &session.peer,
    );

    Ok(())
}

fn channel_buffer_updated<T: EnvelopedMessage>(
    sender_id: ConnectionId,
    collaborators: impl IntoIterator<Item = ConnectionId>,
    message: &T,
    peer: &Peer,
) {
    broadcast(Some(sender_id), collaborators, |peer_id| {
        peer.send(peer_id, message.clone())
    });
}

fn send_notifications(
    connection_pool: &ConnectionPool,
    peer: &Peer,
    notifications: db::NotificationBatch,
) {
    for (user_id, notification) in notifications {
        for connection_id in connection_pool.user_connection_ids(user_id) {
            if let Err(error) = peer.send(
                connection_id,
                proto::AddNotification {
                    notification: Some(notification.clone()),
                },
            ) {
                tracing::error!(
                    "failed to send notification to {:?} {}",
                    connection_id,
                    error
                );
            }
        }
    }
}

/// Send a message to the channel
async fn send_channel_message(
    request: proto::SendChannelMessage,
    response: Response<proto::SendChannelMessage>,
    session: Session,
) -> Result<()> {
    // Validate the message body.
    let body = request.body.trim().to_string();
    if body.len() > MAX_MESSAGE_LEN {
        return Err(anyhow!("message is too long"))?;
    }
    if body.is_empty() {
        return Err(anyhow!("message can't be blank"))?;
    }

    // TODO: adjust mentions if body is trimmed

    let timestamp = OffsetDateTime::now_utc();
    let nonce = request.nonce.context("nonce can't be blank")?;

    let channel_id = ChannelId::from_proto(request.channel_id);
    let CreatedChannelMessage {
        message_id,
        participant_connection_ids,
        notifications,
    } = session
        .db()
        .await
        .create_channel_message(
            channel_id,
            session.user_id(),
            &body,
            &request.mentions,
            timestamp,
            nonce.clone().into(),
            request.reply_to_message_id.map(MessageId::from_proto),
        )
        .await?;

    let message = proto::ChannelMessage {
        sender_id: session.user_id().to_proto(),
        id: message_id.to_proto(),
        body,
        mentions: request.mentions,
        timestamp: timestamp.unix_timestamp() as u64,
        nonce: Some(nonce),
        reply_to_message_id: request.reply_to_message_id,
        edited_at: None,
    };
    broadcast(
        Some(session.connection_id),
        participant_connection_ids.clone(),
        |connection| {
            session.peer.send(
                connection,
                proto::ChannelMessageSent {
                    channel_id: channel_id.to_proto(),
                    message: Some(message.clone()),
                },
            )
        },
    );
    response.send(proto::SendChannelMessageResponse {
        message: Some(message),
    })?;

    let pool = &*session.connection_pool().await;
    let non_participants =
        pool.channel_connection_ids(channel_id)
            .filter_map(|(connection_id, _)| {
                if participant_connection_ids.contains(&connection_id) {
                    None
                } else {
                    Some(connection_id)
                }
            });
    broadcast(None, non_participants, |peer_id| {
        session.peer.send(
            peer_id,
            proto::UpdateChannels {
                latest_channel_message_ids: vec![proto::ChannelMessageId {
                    channel_id: channel_id.to_proto(),
                    message_id: message_id.to_proto(),
                }],
                ..Default::default()
            },
        )
    });
    send_notifications(pool, &session.peer, notifications);

    Ok(())
}

/// Delete a channel message
async fn remove_channel_message(
    request: proto::RemoveChannelMessage,
    response: Response<proto::RemoveChannelMessage>,
    session: Session,
) -> Result<()> {
    let channel_id = ChannelId::from_proto(request.channel_id);
    let message_id = MessageId::from_proto(request.message_id);
    let (connection_ids, existing_notification_ids) = session
        .db()
        .await
        .remove_channel_message(channel_id, message_id, session.user_id())
        .await?;

    broadcast(
        Some(session.connection_id),
        connection_ids,
        move |connection| {
            session.peer.send(connection, request.clone())?;

            for notification_id in &existing_notification_ids {
                session.peer.send(
                    connection,
                    proto::DeleteNotification {
                        notification_id: (*notification_id).to_proto(),
                    },
                )?;
            }

            Ok(())
        },
    );
    response.send(proto::Ack {})?;
    Ok(())
}

async fn update_channel_message(
    request: proto::UpdateChannelMessage,
    response: Response<proto::UpdateChannelMessage>,
    session: Session,
) -> Result<()> {
    let channel_id = ChannelId::from_proto(request.channel_id);
    let message_id = MessageId::from_proto(request.message_id);
    let updated_at = OffsetDateTime::now_utc();
    let UpdatedChannelMessage {
        message_id,
        participant_connection_ids,
        notifications,
        reply_to_message_id,
        timestamp,
        deleted_mention_notification_ids,
        updated_mention_notifications,
    } = session
        .db()
        .await
        .update_channel_message(
            channel_id,
            message_id,
            session.user_id(),
            request.body.as_str(),
            &request.mentions,
            updated_at,
        )
        .await?;

    let nonce = request.nonce.clone().context("nonce can't be blank")?;

    let message = proto::ChannelMessage {
        sender_id: session.user_id().to_proto(),
        id: message_id.to_proto(),
        body: request.body.clone(),
        mentions: request.mentions.clone(),
        timestamp: timestamp.assume_utc().unix_timestamp() as u64,
        nonce: Some(nonce),
        reply_to_message_id: reply_to_message_id.map(|id| id.to_proto()),
        edited_at: Some(updated_at.unix_timestamp() as u64),
    };

    response.send(proto::Ack {})?;

    let pool = &*session.connection_pool().await;
    broadcast(
        Some(session.connection_id),
        participant_connection_ids,
        |connection| {
            session.peer.send(
                connection,
                proto::ChannelMessageUpdate {
                    channel_id: channel_id.to_proto(),
                    message: Some(message.clone()),
                },
            )?;

            for notification_id in &deleted_mention_notification_ids {
                session.peer.send(
                    connection,
                    proto::DeleteNotification {
                        notification_id: (*notification_id).to_proto(),
                    },
                )?;
            }

            for notification in &updated_mention_notifications {
                session.peer.send(
                    connection,
                    proto::UpdateNotification {
                        notification: Some(notification.clone()),
                    },
                )?;
            }

            Ok(())
        },
    );

    send_notifications(pool, &session.peer, notifications);

    Ok(())
}

/// Mark a channel message as read
async fn acknowledge_channel_message(
    request: proto::AckChannelMessage,
    session: Session,
) -> Result<()> {
    let channel_id = ChannelId::from_proto(request.channel_id);
    let message_id = MessageId::from_proto(request.message_id);
    let notifications = session
        .db()
        .await
        .observe_channel_message(channel_id, session.user_id(), message_id)
        .await?;
    send_notifications(
        &*session.connection_pool().await,
        &session.peer,
        notifications,
    );
    Ok(())
}

/// Mark a buffer version as synced
async fn acknowledge_buffer_version(
    request: proto::AckBufferOperation,
    session: Session,
) -> Result<()> {
    let buffer_id = BufferId::from_proto(request.buffer_id);
    session
        .db()
        .await
        .observe_buffer_version(
            buffer_id,
            session.user_id(),
            request.epoch as i32,
            &request.version,
        )
        .await?;
    Ok(())
}

/// Get a Supermaven API key for the user
async fn get_supermaven_api_key(
    _request: proto::GetSupermavenApiKey,
    response: Response<proto::GetSupermavenApiKey>,
    session: Session,
) -> Result<()> {
    let user_id: String = session.user_id().to_string();
    if !session.is_staff() {
        return Err(anyhow!("supermaven not enabled for this account"))?;
    }

    let email = session.email().context("user must have an email")?;

    let supermaven_admin_api = session
        .supermaven_client
        .as_ref()
        .context("supermaven not configured")?;

    let result = supermaven_admin_api
        .try_get_or_create_user(CreateExternalUserRequest { id: user_id, email })
        .await?;

    response.send(proto::GetSupermavenApiKeyResponse {
        api_key: result.api_key,
    })?;

    Ok(())
}

/// Start receiving chat updates for a channel
async fn join_channel_chat(
    request: proto::JoinChannelChat,
    response: Response<proto::JoinChannelChat>,
    session: Session,
) -> Result<()> {
    let channel_id = ChannelId::from_proto(request.channel_id);

    let db = session.db().await;
    db.join_channel_chat(channel_id, session.connection_id, session.user_id())
        .await?;
    let messages = db
        .get_channel_messages(channel_id, session.user_id(), MESSAGE_COUNT_PER_PAGE, None)
        .await?;
    response.send(proto::JoinChannelChatResponse {
        done: messages.len() < MESSAGE_COUNT_PER_PAGE,
        messages,
    })?;
    Ok(())
}

/// Stop receiving chat updates for a channel
async fn leave_channel_chat(request: proto::LeaveChannelChat, session: Session) -> Result<()> {
    let channel_id = ChannelId::from_proto(request.channel_id);
    session
        .db()
        .await
        .leave_channel_chat(channel_id, session.connection_id, session.user_id())
        .await?;
    Ok(())
}

/// Retrieve the chat history for a channel
async fn get_channel_messages(
    request: proto::GetChannelMessages,
    response: Response<proto::GetChannelMessages>,
    session: Session,
) -> Result<()> {
    let channel_id = ChannelId::from_proto(request.channel_id);
    let messages = session
        .db()
        .await
        .get_channel_messages(
            channel_id,
            session.user_id(),
            MESSAGE_COUNT_PER_PAGE,
            Some(MessageId::from_proto(request.before_message_id)),
        )
        .await?;
    response.send(proto::GetChannelMessagesResponse {
        done: messages.len() < MESSAGE_COUNT_PER_PAGE,
        messages,
    })?;
    Ok(())
}

/// Retrieve specific chat messages
async fn get_channel_messages_by_id(
    request: proto::GetChannelMessagesById,
    response: Response<proto::GetChannelMessagesById>,
    session: Session,
) -> Result<()> {
    let message_ids = request
        .message_ids
        .iter()
        .map(|id| MessageId::from_proto(*id))
        .collect::<Vec<_>>();
    let messages = session
        .db()
        .await
        .get_channel_messages_by_id(session.user_id(), &message_ids)
        .await?;
    response.send(proto::GetChannelMessagesResponse {
        done: messages.len() < MESSAGE_COUNT_PER_PAGE,
        messages,
    })?;
    Ok(())
}

/// Retrieve the current users notifications
async fn get_notifications(
    request: proto::GetNotifications,
    response: Response<proto::GetNotifications>,
    session: Session,
) -> Result<()> {
    let notifications = session
        .db()
        .await
        .get_notifications(
            session.user_id(),
            NOTIFICATION_COUNT_PER_PAGE,
            request.before_id.map(db::NotificationId::from_proto),
        )
        .await?;
    response.send(proto::GetNotificationsResponse {
        done: notifications.len() < NOTIFICATION_COUNT_PER_PAGE,
        notifications,
    })?;
    Ok(())
}

/// Mark notifications as read
async fn mark_notification_as_read(
    request: proto::MarkNotificationRead,
    response: Response<proto::MarkNotificationRead>,
    session: Session,
) -> Result<()> {
    let database = &session.db().await;
    let notifications = database
        .mark_notification_as_read_by_id(
            session.user_id(),
            NotificationId::from_proto(request.notification_id),
        )
        .await?;
    send_notifications(
        &*session.connection_pool().await,
        &session.peer,
        notifications,
    );
    response.send(proto::Ack {})?;
    Ok(())
}

/// Get the current users information
async fn get_private_user_info(
    _request: proto::GetPrivateUserInfo,
    response: Response<proto::GetPrivateUserInfo>,
    session: Session,
) -> Result<()> {
    let db = session.db().await;

    let metrics_id = db.get_user_metrics_id(session.user_id()).await?;
    let mut user = db
        .get_user_by_id(session.user_id())
        .await?
<<<<<<< HEAD
        .ok_or_else(|| anyhow!("user not found"))?;
    let mut flags = db.get_user_flags(session.user_id()).await?;
    user.admin = true;
    flags.push("assistant2".to_string());
=======
        .context("user not found")?;
    let flags = db.get_user_flags(session.user_id()).await?;
>>>>>>> 6c8f4002

    response.send(proto::GetPrivateUserInfoResponse {
        metrics_id,
        staff: user.admin,
        flags,
        accepted_tos_at: user.accepted_tos_at.map(|t| t.and_utc().timestamp() as u64),
    })?;
    Ok(())
}

/// Accept the terms of service (tos) on behalf of the current user
async fn accept_terms_of_service(
    _request: proto::AcceptTermsOfService,
    response: Response<proto::AcceptTermsOfService>,
    session: Session,
) -> Result<()> {
    let db = session.db().await;

    let accepted_tos_at = Utc::now();
    db.set_user_accepted_tos_at(session.user_id(), Some(accepted_tos_at.naive_utc()))
        .await?;

    response.send(proto::AcceptTermsOfServiceResponse {
        accepted_tos_at: accepted_tos_at.timestamp() as u64,
    })?;
    Ok(())
}

/// The minimum account age an account must have in order to use the LLM service.
pub const MIN_ACCOUNT_AGE_FOR_LLM_USE: chrono::Duration = chrono::Duration::days(30);

async fn get_llm_api_token(
    _request: proto::GetLlmToken,
    response: Response<proto::GetLlmToken>,
    session: Session,
) -> Result<()> {
    let db = session.db().await;

    let flags = db.get_user_flags(session.user_id()).await?;

    let user_id = session.user_id();
    let user = db
        .get_user_by_id(user_id)
        .await?
        .with_context(|| format!("user {user_id} not found"))?;

    if user.accepted_tos_at.is_none() {
        Err(anyhow!("terms of service not accepted"))?
    }

    let stripe_client = session
        .app_state
        .stripe_client
        .as_ref()
        .context("failed to retrieve Stripe client")?;

    let stripe_billing = session
        .app_state
        .stripe_billing
        .as_ref()
        .context("failed to retrieve Stripe billing object")?;

    let billing_customer =
        if let Some(billing_customer) = db.get_billing_customer_by_user_id(user.id).await? {
            billing_customer
        } else {
            let customer_id = stripe_billing
                .find_or_create_customer_by_email(user.email_address.as_deref())
                .await?;

            find_or_create_billing_customer(
                &session.app_state,
                &stripe_client,
                stripe::Expandable::Id(customer_id),
            )
            .await?
            .context("billing customer not found")?
        };

    let billing_subscription =
        if let Some(billing_subscription) = db.get_active_billing_subscription(user.id).await? {
            billing_subscription
        } else {
            let stripe_customer_id = billing_customer
                .stripe_customer_id
                .parse::<stripe::CustomerId>()
                .context("failed to parse Stripe customer ID from database")?;

            let stripe_subscription = stripe_billing
                .subscribe_to_zed_free(stripe_customer_id)
                .await?;

            db.create_billing_subscription(&db::CreateBillingSubscriptionParams {
                billing_customer_id: billing_customer.id,
                kind: Some(SubscriptionKind::ZedFree),
                stripe_subscription_id: stripe_subscription.id.to_string(),
                stripe_subscription_status: stripe_subscription.status.into(),
                stripe_cancellation_reason: None,
                stripe_current_period_start: Some(stripe_subscription.current_period_start),
                stripe_current_period_end: Some(stripe_subscription.current_period_end),
            })
            .await?
        };

    let billing_preferences = db.get_billing_preferences(user.id).await?;

    let token = LlmTokenClaims::create(
        &user,
        session.is_staff(),
        billing_preferences,
        &flags,
        billing_subscription,
        session.system_id.clone(),
        &session.app_state.config,
    )?;
    response.send(proto::GetLlmTokenResponse { token })?;
    Ok(())
}

fn to_axum_message(message: TungsteniteMessage) -> anyhow::Result<AxumMessage> {
    let message = match message {
        TungsteniteMessage::Text(payload) => AxumMessage::Text(payload.as_str().to_string()),
        TungsteniteMessage::Binary(payload) => AxumMessage::Binary(payload.into()),
        TungsteniteMessage::Ping(payload) => AxumMessage::Ping(payload.into()),
        TungsteniteMessage::Pong(payload) => AxumMessage::Pong(payload.into()),
        TungsteniteMessage::Close(frame) => AxumMessage::Close(frame.map(|frame| AxumCloseFrame {
            code: frame.code.into(),
            reason: frame.reason.as_str().to_owned().into(),
        })),
        // We should never receive a frame while reading the message, according
        // to the `tungstenite` maintainers:
        //
        // > It cannot occur when you read messages from the WebSocket, but it
        // > can be used when you want to send the raw frames (e.g. you want to
        // > send the frames to the WebSocket without composing the full message first).
        // >
        // > — https://github.com/snapview/tungstenite-rs/issues/268
        TungsteniteMessage::Frame(_) => {
            bail!("received an unexpected frame while reading the message")
        }
    };

    Ok(message)
}

fn to_tungstenite_message(message: AxumMessage) -> TungsteniteMessage {
    match message {
        AxumMessage::Text(payload) => TungsteniteMessage::Text(payload.into()),
        AxumMessage::Binary(payload) => TungsteniteMessage::Binary(payload.into()),
        AxumMessage::Ping(payload) => TungsteniteMessage::Ping(payload.into()),
        AxumMessage::Pong(payload) => TungsteniteMessage::Pong(payload.into()),
        AxumMessage::Close(frame) => {
            TungsteniteMessage::Close(frame.map(|frame| TungsteniteCloseFrame {
                code: frame.code.into(),
                reason: frame.reason.as_ref().into(),
            }))
        }
    }
}

fn notify_membership_updated(
    connection_pool: &mut ConnectionPool,
    result: MembershipUpdated,
    user_id: UserId,
    peer: &Peer,
) {
    for membership in &result.new_channels.channel_memberships {
        connection_pool.subscribe_to_channel(user_id, membership.channel_id, membership.role)
    }
    for channel_id in &result.removed_channels {
        connection_pool.unsubscribe_from_channel(&user_id, channel_id)
    }

    let user_channels_update = proto::UpdateUserChannels {
        channel_memberships: result
            .new_channels
            .channel_memberships
            .iter()
            .map(|cm| proto::ChannelMembership {
                channel_id: cm.channel_id.to_proto(),
                role: cm.role.into(),
            })
            .collect(),
        ..Default::default()
    };

    let mut update = build_channels_update(result.new_channels);
    update.delete_channels = result
        .removed_channels
        .into_iter()
        .map(|id| id.to_proto())
        .collect();
    update.remove_channel_invitations = vec![result.channel_id.to_proto()];

    for connection_id in connection_pool.user_connection_ids(user_id) {
        peer.send(connection_id, user_channels_update.clone())
            .trace_err();
        peer.send(connection_id, update.clone()).trace_err();
    }
}

fn build_update_user_channels(channels: &ChannelsForUser) -> proto::UpdateUserChannels {
    proto::UpdateUserChannels {
        channel_memberships: channels
            .channel_memberships
            .iter()
            .map(|m| proto::ChannelMembership {
                channel_id: m.channel_id.to_proto(),
                role: m.role.into(),
            })
            .collect(),
        observed_channel_buffer_version: channels.observed_buffer_versions.clone(),
        observed_channel_message_id: channels.observed_channel_messages.clone(),
    }
}

fn build_channels_update(channels: ChannelsForUser) -> proto::UpdateChannels {
    let mut update = proto::UpdateChannels::default();

    for channel in channels.channels {
        update.channels.push(channel.to_proto());
    }

    update.latest_channel_buffer_versions = channels.latest_buffer_versions;
    update.latest_channel_message_ids = channels.latest_channel_messages;

    for (channel_id, participants) in channels.channel_participants {
        update
            .channel_participants
            .push(proto::ChannelParticipants {
                channel_id: channel_id.to_proto(),
                participant_user_ids: participants.into_iter().map(|id| id.to_proto()).collect(),
            });
    }

    for channel in channels.invited_channels {
        update.channel_invitations.push(channel.to_proto());
    }

    update
}

fn build_initial_contacts_update(
    contacts: Vec<db::Contact>,
    pool: &ConnectionPool,
) -> proto::UpdateContacts {
    let mut update = proto::UpdateContacts::default();

    for contact in contacts {
        match contact {
            db::Contact::Accepted { user_id, busy } => {
                update.contacts.push(contact_for_user(user_id, busy, pool));
            }
            db::Contact::Outgoing { user_id } => update.outgoing_requests.push(user_id.to_proto()),
            db::Contact::Incoming { user_id } => {
                update
                    .incoming_requests
                    .push(proto::IncomingContactRequest {
                        requester_id: user_id.to_proto(),
                    })
            }
        }
    }

    update
}

fn contact_for_user(user_id: UserId, busy: bool, pool: &ConnectionPool) -> proto::Contact {
    proto::Contact {
        user_id: user_id.to_proto(),
        online: pool.is_user_online(user_id),
        busy,
    }
}

fn room_updated(room: &proto::Room, peer: &Peer) {
    broadcast(
        None,
        room.participants
            .iter()
            .filter_map(|participant| Some(participant.peer_id?.into())),
        |peer_id| {
            peer.send(
                peer_id,
                proto::RoomUpdated {
                    room: Some(room.clone()),
                },
            )
        },
    );
}

fn channel_updated(
    channel: &db::channel::Model,
    room: &proto::Room,
    peer: &Peer,
    pool: &ConnectionPool,
) {
    let participants = room
        .participants
        .iter()
        .map(|p| p.user_id)
        .collect::<Vec<_>>();

    broadcast(
        None,
        pool.channel_connection_ids(channel.root_id())
            .filter_map(|(channel_id, role)| {
                role.can_see_channel(channel.visibility)
                    .then_some(channel_id)
            }),
        |peer_id| {
            peer.send(
                peer_id,
                proto::UpdateChannels {
                    channel_participants: vec![proto::ChannelParticipants {
                        channel_id: channel.id.to_proto(),
                        participant_user_ids: participants.clone(),
                    }],
                    ..Default::default()
                },
            )
        },
    );
}

async fn update_user_contacts(user_id: UserId, session: &Session) -> Result<()> {
    let db = session.db().await;

    let contacts = db.get_contacts(user_id).await?;
    let busy = db.is_user_busy(user_id).await?;

    let pool = session.connection_pool().await;
    let updated_contact = contact_for_user(user_id, busy, &pool);
    for contact in contacts {
        if let db::Contact::Accepted {
            user_id: contact_user_id,
            ..
        } = contact
        {
            for contact_conn_id in pool.user_connection_ids(contact_user_id) {
                session
                    .peer
                    .send(
                        contact_conn_id,
                        proto::UpdateContacts {
                            contacts: vec![updated_contact.clone()],
                            remove_contacts: Default::default(),
                            incoming_requests: Default::default(),
                            remove_incoming_requests: Default::default(),
                            outgoing_requests: Default::default(),
                            remove_outgoing_requests: Default::default(),
                        },
                    )
                    .trace_err();
            }
        }
    }
    Ok(())
}

async fn leave_room_for_session(session: &Session, connection_id: ConnectionId) -> Result<()> {
    let mut contacts_to_update = HashSet::default();

    let room_id;
    let canceled_calls_to_user_ids;
    let livekit_room;
    let delete_livekit_room;
    let room;
    let channel;

    if let Some(mut left_room) = session.db().await.leave_room(connection_id).await? {
        contacts_to_update.insert(session.user_id());

        for project in left_room.left_projects.values() {
            project_left(project, session);
        }

        room_id = RoomId::from_proto(left_room.room.id);
        canceled_calls_to_user_ids = mem::take(&mut left_room.canceled_calls_to_user_ids);
        livekit_room = mem::take(&mut left_room.room.livekit_room);
        delete_livekit_room = left_room.deleted;
        room = mem::take(&mut left_room.room);
        channel = mem::take(&mut left_room.channel);

        room_updated(&room, &session.peer);
    } else {
        return Ok(());
    }

    if let Some(channel) = channel {
        channel_updated(
            &channel,
            &room,
            &session.peer,
            &*session.connection_pool().await,
        );
    }

    {
        let pool = session.connection_pool().await;
        for canceled_user_id in canceled_calls_to_user_ids {
            for connection_id in pool.user_connection_ids(canceled_user_id) {
                session
                    .peer
                    .send(
                        connection_id,
                        proto::CallCanceled {
                            room_id: room_id.to_proto(),
                        },
                    )
                    .trace_err();
            }
            contacts_to_update.insert(canceled_user_id);
        }
    }

    for contact_user_id in contacts_to_update {
        update_user_contacts(contact_user_id, session).await?;
    }

    if let Some(live_kit) = session.app_state.livekit_client.as_ref() {
        live_kit
            .remove_participant(livekit_room.clone(), session.user_id().to_string())
            .await
            .trace_err();

        if delete_livekit_room {
            live_kit.delete_room(livekit_room).await.trace_err();
        }
    }

    Ok(())
}

async fn leave_channel_buffers_for_session(session: &Session) -> Result<()> {
    let left_channel_buffers = session
        .db()
        .await
        .leave_channel_buffers(session.connection_id)
        .await?;

    for left_buffer in left_channel_buffers {
        channel_buffer_updated(
            session.connection_id,
            left_buffer.connections,
            &proto::UpdateChannelBufferCollaborators {
                channel_id: left_buffer.channel_id.to_proto(),
                collaborators: left_buffer.collaborators,
            },
            &session.peer,
        );
    }

    Ok(())
}

fn project_left(project: &db::LeftProject, session: &Session) {
    for connection_id in &project.connection_ids {
        if project.should_unshare {
            session
                .peer
                .send(
                    *connection_id,
                    proto::UnshareProject {
                        project_id: project.id.to_proto(),
                    },
                )
                .trace_err();
        } else {
            session
                .peer
                .send(
                    *connection_id,
                    proto::RemoveProjectCollaborator {
                        project_id: project.id.to_proto(),
                        peer_id: Some(session.connection_id.into()),
                    },
                )
                .trace_err();
        }
    }
}

pub trait ResultExt {
    type Ok;

    fn trace_err(self) -> Option<Self::Ok>;
}

impl<T, E> ResultExt for Result<T, E>
where
    E: std::fmt::Debug,
{
    type Ok = T;

    #[track_caller]
    fn trace_err(self) -> Option<T> {
        match self {
            Ok(value) => Some(value),
            Err(error) => {
                tracing::error!("{:?}", error);
                None
            }
        }
    }
}<|MERGE_RESOLUTION|>--- conflicted
+++ resolved
@@ -3956,15 +3956,10 @@
     let mut user = db
         .get_user_by_id(session.user_id())
         .await?
-<<<<<<< HEAD
-        .ok_or_else(|| anyhow!("user not found"))?;
+        .context("user not found")?;
     let mut flags = db.get_user_flags(session.user_id()).await?;
     user.admin = true;
     flags.push("assistant2".to_string());
-=======
-        .context("user not found")?;
-    let flags = db.get_user_flags(session.user_id()).await?;
->>>>>>> 6c8f4002
 
     response.send(proto::GetPrivateUserInfoResponse {
         metrics_id,
